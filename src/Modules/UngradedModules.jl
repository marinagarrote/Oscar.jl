<<<<<<< HEAD
export presentation, ModuleFP, AbstractFreeMod, AbstractSubQuo,
       AbstractFreeModElem, AbstractSubQuoElem, ModuleMap
=======
export FreeMod, presentation, FreeModElem, coords, coeffs, repres, 
      FreeModuleHom, SubQuo, cokernel, SubQuoElem, index_of_gen, sub,
      quo, presentation, present_as_cokernel, is_equal_with_morphism, 
      SubQuoHom, show_morphism, hom_tensor, hom_prod_prod, coordinates, 
      represents_element, free_resolution, homomorphism, homomorphism_to_module_elem, 
      restrict_codomain, restrict_domain, direct_product, tensor_product, 
      free_module, tor, lift_homomorphism_contravariant, lift_homomorphism_covariant, 
      ext, map_canonically, all_canonical_maps, register_morphism!, dense_row, 
      matrix_kernel, simplify, matrix_to_map, isinjective, issurjective, isbijective, iswelldefined
>>>>>>> 98f55f51

# TODO replace asserts by error messages?

@doc Markdown.doc"""
    ModuleFP{T}

The abstract supertype of all modules. Here, all modules are finitely presented.
The type variable `T` refers to the type of the elements of the base ring.
"""
abstract type ModuleFP{T} end

abstract type AbstractFreeMod{T} <: ModuleFP{T} end
abstract type AbstractSubQuo{T} <: ModuleFP{T} end

abstract type AbstractFreeModElem{T} end
abstract type AbstractSubQuoElem{T} end

#TODO: "fix" to allow QuoElem s as well...
# this requires
#  re-typeing of FreeModule
#  typing of BiModArray
# ... and all the rest.
# parametrization has to be by elem_type(coeff_ring) and not, like currently, the bottom coeff ring
# Also: qring is a Singular native. So it needs to be added to the ring creation

abstract type ModuleFPHom end
@doc Markdown.doc"""
    ModuleMap{T1, T2}

The abstract supertype of module morphisms.
`T1` and `T2` are the types of domain and codomain respectively.
"""
abstract type ModuleMap{T1, T2} <: Map{T1, T2, Hecke.HeckeMap, ModuleFPHom} end


@doc Markdown.doc"""
    FreeMod{T <: RingElem} <: ModuleFP{T}

The type of free modules.
Free modules are determined by their base ring, the rank and the names of 
the (standard) generators.
Moreover, canonical incoming and outgoing morphisms are stored if the corresponding
option is set in suitable functions.
`FreeMod{T}` is a subtype of `ModuleFP{T}`.
"""
mutable struct FreeMod{T <: RingElem} <: AbstractFreeMod{T}
  R::Ring
  n::Int
  S::Vector{Symbol}

  incoming_morphisms::Vector{<:ModuleMap}
  outgoing_morphisms::Vector{<:ModuleMap}

  AbstractAlgebra.@declare_other

  function FreeMod{T}(n::Int,R::Ring,S::Vector{Symbol}) where T <: RingElem
    r = new{elem_type(R)}()
    r.n = n
    r.R = R
    r.S = S

    r.incoming_morphisms = Vector{ModuleMap}()
    r.outgoing_morphisms = Vector{ModuleMap}()

    return r
  end
end

@doc Markdown.doc"""
    FreeMod(R::Ring, n::Int, name::String = "e"; cached::Bool = false)

Construct a free module over the ring `R` with rank `n`.
Additionally one can provide names for the generators. If one does 
not provide names for the generators, the standard names e_i are used for the unit vectors.
"""
function FreeMod(R::Ring, n::Int, name::String = "e"; cached::Bool = false) # TODO cached?
  return FreeMod{elem_type(R)}(n, R, [Symbol("$name[$i]") for i=1:n])
end
#=@doc Markdown.doc"""
  free_module(R::Ring, n::Int, name::String = "e"; cached::Bool = false)

Construct a free module over the ring `R` with rank `n`.
Additionally one can provide names for the generators. If one does 
not provide names for the generators, the standard names e_i are used for the unit vectors.
"""
# TODO is this function neccessary?
free_module(R::Ring, n::Int, name::String = "e"; cached::Bool = false) = FreeMod(R, n, name, cached = cached)=#

#=XXX this cannot be as it is inherently ambigous
  - FreeModule(R, n)
  - direct sum of rings, ie. a ring
  - set of n-th powers of R
thus the "category" needs to be set explicitly

=#

function AbstractAlgebra.extra_name(F::FreeMod)
  return nothing
end

function (F::FreeMod)()
  return FreeModElem(sparse_row(base_ring(F)), F)
end

function show(io::IO, F::FreeMod)
  @show_name(io, F)
  @show_special(io, F)

  print(io, "Free module of rank $(F.n) over ")
  print(IOContext(io, :compact =>true), F.R)
end

@doc Markdown.doc"""
    rank(F::FreeMod)
    ngens(F::FreeMod)
    dim(F::FreeMod)

Return the rank of `F`.
"""
dim(F::FreeMod) = F.n
rank(F::FreeMod) = F.n
ngens(F::FreeMod) = dim(F)

@doc Markdown.doc"""
    ==(F::FreeMod, G::FreeMod)

Equality check between `F` and `G`. `F` and `G` are equal iff their 
base rings, ranks and (basis) element names are equal.
"""
function Base.:(==)(F::FreeMod, G::FreeMod)
  # two free modules are equal if the rank and the ring are
  # TODO it this enough or e.g. stored morphisms also be considered?
  return F.R == G.R && rank(F) == rank(G) && F.S == G.S
end

@doc Markdown.doc"""
    iszero(F::FreeMod)

Check if `F` is the zero module, that is if `F` has rank 0.
"""
function iszero(F::FreeMod)
  return rank(F) == 0
end

@doc Markdown.doc"""
    FreeModElem{T}

The type of free module elements. A free module element
is determined by a sparse row (`SRow`) which contains the coords 
wrt to the standard basis and the parent free module.

# Example
```
julia> R, (x,y) = PolynomialRing(QQ, ["x", "y"])
(Multivariate Polynomial Ring in x, y over Rational Field, fmpq_mpoly[x, y])

julia> F = FreeMod(R,2)
Free module of rank 2 over Multivariate Polynomial Ring in x, y over Rational Field

julia> v = FreeModElem(sparse_row(R, [(1,x),(2,y)]),F)
(x)*e[1] + (y)*e[2]

julia> v == x*F[1]+y*F[2]
true

```
"""
struct FreeModElem{T} <: AbstractFreeModElem{T}
  coords::SRow{T} # also usable via coeffs()
  parent::FreeMod{T}
end

function in(v::FreeModElem, M::ModuleFP)
  return parent(v) === M
end

@doc Markdown.doc"""
    coords(v::FreeModElem)

Return the entries (wrt to the standard basis) of `v` as a sparse row.
"""
function coords(v::FreeModElem)
  return v.coords
end

@doc Markdown.doc"""
    coeffs(v::FreeModElem)

Return the entries (wrt to the standard basis) of `v` as a sparse row.
"""
function coeffs(v::FreeModElem)
  return coords(v)
end

@doc Markdown.doc"""
    repres(v::FreeModElem)

Return just `v`. This function exists for compatiblity (with subquotient elements) reasons.
"""
function repres(v::FreeModElem)
  return v
end

function getindex(v::FreeModElem, i::Int)
  if isempty(v.coords)
    return zero(base_ring(v.parent))
  end
  return v.coords[i]
end

elem_type(::Type{FreeMod{T}}) where {T} = FreeModElem{T}
parent_type(::Type{FreeModElem{T}}) where {T} = FreeMod{T}
elem_type(::FreeMod{T}) where {T} = FreeModElem{T}
parent_type(::FreeModElem{T}) where {T} = FreeMod{T}

function show(io::IO, e::FreeModElem)
  if length(e.coords) == 0
    print(io, 0)
    return
  end
  i = 1
  while i <= length(e.coords)
    print(io, "(", e.coords.values[i], ")*", e.parent.S[e.coords.pos[i]])
    if i < length(e.coords)
      print(io, " + ")
    end
    i += 1
  end
end

@doc Markdown.doc"""
    basis(F::FreeMod)

Return the standard basis of `F`.
"""
function basis(F::FreeMod)
  bas = elem_type(F)[]
  for i=1:dim(F)
    s = Hecke.sparse_row(F.R, [(i, F.R(1))])
    push!(bas, FreeModElem(s, F))
  end
  return bas
end

@doc Markdown.doc"""
    gens(F::FreeMod)

Return the (canonical) generators of the free module `F`.
"""
gens(F::FreeMod) = basis(F)

@doc Markdown.doc"""
    gen(F::FreeMod, i::Int)

Return the `i`th generator of `F`, that is the `i`th unit vector.
"""
function gen(F::FreeMod, i::Int)
  @assert 0 < i <= ngens(F)
  s = Hecke.sparse_row(F.R, [(i, F.R(1))])
  return FreeModElem(s, F)
end

function Base.getindex(F::FreeMod, i::Int)
  i == 0 && return zero(F)
  return gen(F, i)
end

@doc Markdown.doc"""
    base_ring(F::FreeMod)

Return the base ring of the free module `F`.
"""
base_ring(F::FreeMod) = F.R

#TODO: Parent - checks everywhere!!!

# the negative of a free module element
-(a::FreeModElem) = FreeModElem(-a.coords, a.parent)

# Addition of free module elements
function +(a::FreeModElem, b::FreeModElem)
   check_parent(a, b)
   return FreeModElem(a.coords+b.coords, a.parent)
end

# Subtraction of free module elements
function -(a::FreeModElem, b::FreeModElem)
    check_parent(a,b)
    return FreeModElem(a.coords-b.coords, a.parent)
end

# Equality of free module elements
function Base.:(==)(a::FreeModElem, b::FreeModElem) 
    check_parent(a,b)
    return a.coords == b.coords
end

# scalar multiplication with polynomials, integers
function *(a::MPolyElem_dec, b::FreeModElem)
  if parent(a) !== base_ring(parent(b))
    error("elements not compatible")
  end
  return FreeModElem(a*b.coords, b.parent)
end
function *(a::MPolyElem, b::FreeModElem) 
  if parent(a) !== base_ring(parent(b))
    error("elements not compatible")
  end
  return FreeModElem(a*b.coords, b.parent)
end
function *(a::RingElem, b::FreeModElem) 
  if parent(a) !== base_ring(parent(b))
    error("elements not compatible")
  end
  return FreeModElem(a*b.coords, b.parent)
end
*(a::Int, b::FreeModElem) = FreeModElem(a*b.coords, b.parent)
*(a::Integer, b::FreeModElem) = FreeModElem(b.parent.R(a)*b.coords, b.parent)
*(a::fmpq, b::FreeModElem) = FreeModElem(b.parent.R(a)*b.coords, b.parent)

@doc Markdown.doc"""
    zero(F::FreeMod)

Return the zero element of the free module `F`.
"""
zero(F::FreeMod) = FreeModElem(sparse_row(F.R, Tuple{Int, elem_type(F.R)}[]), F)

@doc Markdown.doc"""
    parent(a::FreeModElem)

Return the free module where `a` lives in.
"""
parent(a::FreeModElem) = a.parent

@doc Markdown.doc"""
    iszero(a::FreeModElem)

Check whether the free module element `a` is zero.
"""
iszero(a::FreeModElem) = iszero(a.coords)

# data structure for a generating systems for submodules
# contains structures for the generators, the corresponding module on the Singular side, 
# the embedding free module, the embedding free module on the Singular side
# subquotients will be built from a tuple of submodules which again are given by 
# generating sets. In this way, the Singular stuff is hidden on the higher structures
# and all the conversion is taken care of here
# a module generating system is generated from an array of free module elements
# the fields are called O,S,F,SF rename?
#
# The same could be done rather on the level of vectors, that might be preferable if 
# performance is ok.
#
mutable struct ModuleGens{T}
  O::Vector{FreeModElem{T}}
  S::Singular.smodule
  F::FreeMod{T}
  SF::Singular.FreeMod

  # ModuleGens from an Array of Oscar free module elements, specifying the free module 
  # and Singular free module, only useful indirectly
  function ModuleGens{T}(O::Vector{<:FreeModElem}, F::FreeMod{T}, SF::Singular.FreeMod) where {T}
    r = new{T}()
    r.O = O
    r.SF = SF
    r.F = F
    return r
  end

  # ModuleGens from a Singular submodule
  function ModuleGens{S}(F::FreeMod{S}, s::Singular.smodule) where {S} # FreeMod is neccessary due to type S
    r = new{S}()
    r.F = F
    if Singular.ngens(s) == 0
      r.SF = Singular.FreeModule(base_ring(s), 0)
    else
      r.SF = parent(s[1])
    end
    r.S = s
    return r
  end
end

@doc Markdown.doc"""
    ModuleGens(O::Vector{<:FreeModElem}, F::FreeMod{T}, SF::Singular.FreeMod) where T

Construct `ModuleGens` from an array of Oscar free module elements, specifying the Oscar free module 
and Singular free module. 
This function is only useful indirectly.
"""
ModuleGens(O::Vector{<:FreeModElem}, F::FreeMod{T}, SF::Singular.FreeMod) where T = ModuleGens{T}(O, F, SF)

@doc Markdown.doc"""
    ModuleGens(F::FreeMod{S}, s::Singular.smodule) where {S}

Construct `ModuleGens` from a given Singular submodule.
"""
ModuleGens(F::FreeMod{S}, s::Singular.smodule) where {S} = ModuleGens{S}(F, s)

@doc Markdown.doc"""
    ModuleGens(O::Vector{<:FreeModElem})

Construct `ModuleGens` from an array of Oscar free module elements.
Note: The array must not be empty.
"""
function ModuleGens(O::Vector{<:FreeModElem})
  # TODO Empty generating set
  @assert length(O) > 0
  SF = singular_module(parent(O[1]))
  return ModuleGens(O, SF)
end

@doc Markdown.doc"""
    ModuleGens(O::Vector{<:FreeModElem}, F::FreeMod{T}) where {T}

Construct `ModuleGens` from an array of Oscar free module elements, specifying the Oscar free module.
Note: The array might be empty.
"""
function ModuleGens(O::Vector{<:FreeModElem}, F::FreeMod{T}) where {T}
  SF = singular_module(F)
  return ModuleGens{T}(O, F, SF)
end

@doc Markdown.doc"""
    ModuleGens(O::Vector{<:FreeModElem}, SF::Singular.FreeMod)

Construct `ModuleGens` from an array of Oscar free module elements, specifying the Singular free module.
Note: The array might be empty.
"""
function ModuleGens(O::Vector{<:FreeModElem}, SF::Singular.FreeMod)
  return ModuleGens{elem_type(base_ring(parent(O[1])))}(O, parent(O[1]), SF)
end

@doc Markdown.doc"""
    singular_generators(M::ModuleGens)

Return the generators of `M` from Singular side.
"""
function singular_generators(M::ModuleGens)
  singular_assure(M)
  return M.S
end

@doc Markdown.doc"""
    oscar_generators(M::ModuleGens)  

Return the generators of `M` from the OSCAR side.
"""
function oscar_generators(M::ModuleGens)
  oscar_assure(M)
  return M.O
end

@doc Markdown.doc"""
    iszero(M::ModuleGens)

Check if `M` is zero.
"""
function iszero(M::ModuleGens)
  return iszero(singular_generators(M))
end

# TODO remove output saying defined on the Singular side?
function show(io::IO, F::ModuleGens)
  println(io, "Array of length ", length(F))
  for i=1:length(F)
    if isassigned(F.O, i)
      println(io, i, " -> ", F.O[i])
    end
  end
  if isdefined(F, :S)
    println(io, "defined on the Singular side")
  end
end

@doc Markdown.doc"""
    length(F::ModuleGens)

Return the number of elements of the module generating set.
Note: This is not the length in the mathematical sense!
"""
length(F::ModuleGens) = length(oscar_generators(F))

@doc Markdown.doc"""
    ngens(F::ModuleGens)

Return the number of elements of the module generating set.
"""
ngens(F::ModuleGens) = length(oscar_generators(F))

# i-th entry of module generating set on Oscar side
# Todo: clean up, convert or assure
function getindex(F::ModuleGens, ::Val{:O}, i::Int)
  if !isassigned(F.O, i)
    F.O[i] = convert(F.F, singular_generators(F)[i])
  end
  return oscar_generators(F)[i]
end

# i-th entry of module generating set on Singular side
# Todo: clean up, convert or assure
function getindex(F::ModuleGens, ::Val{:S}, i::Int)
  if !isdefined(F, :S)
    F.S = Singular.Module(base_ring(F.SF), [convert(F.SF,x) for x = oscar_generators(F)]...)
  end
  return F.S[i]
end

@doc Markdown.doc"""
    oscar_assure(F::ModuleGens)

If fields of `F` from the OSCAR side are not defined, they
are computed, given the Singular side.
"""
function oscar_assure(F::ModuleGens)
  if !isdefined(F, :O)
    F.O = [convert(F.F, singular_generators(F)[i]) for i=1:Singular.ngens(singular_generators(F))]
  end
end

@doc Markdown.doc"""
    singular_assure(F::ModuleGens)

If fields of `F` from the Singular side are not defined, they
are computed, given the OSCAR side.
"""
function singular_assure(F::ModuleGens)
  if !isdefined(F, :S)
    if length(F) == 0
      singular_ring = base_ring(F.SF)
      F.S = Singular.Module(singular_ring, Singular.vector(singular_ring, singular_ring(0)))
      return 
    end
    F.S = Singular.Module(base_ring(F.SF), [convert(F.SF,x) for x = oscar_generators(F)]...)
    return
  end
  #F[Val(:S), 1]
end

# i-th entry of module generating set (taken from Oscar side)
getindex(F::ModuleGens, i::Int) = getindex(F, Val(:O), i)

@doc Markdown.doc"""
    singular_module(F::FreeMod)

Create a Singular module from an OSCAR free module.
"""
function singular_module(F::FreeMod)
  Sx = singular_ring(base_ring(F))
  return Singular.FreeModule(Sx, dim(F))
end

@doc Markdown.doc"""
    convert(SF::Singular.FreeMod, m::FreeModElem)

Convert an OSCAR free module element to the Singular side.
"""
function convert(SF::Singular.FreeMod, m::FreeModElem)
  g = Singular.gens(SF)
  e = SF()
  Sx = base_ring(SF)
  for (p,v) = m.coords
    e += Sx(v)*g[p]
  end
  return e
end

@doc Markdown.doc"""
    convert(F::FreeMod, s::Singular.svector)

Convert a Singular vector to a free module element on the OSCAR side.
"""
function convert(F::FreeMod, s::Singular.svector)
  pos = Int[]
  values = []
  Rx = base_ring(F)
  R = base_ring(Rx)
  for (i, e, c) = s
    f = Base.findfirst(x->x==i, pos)
    if f === nothing
      push!(values, MPolyBuildCtx(base_ring(F)))
      f = length(values)
      push!(pos, i)
    end
    push_term!(values[f], R(c), e)
  end
  pv = Tuple{Int, elem_type(Rx)}[(pos[i], base_ring(F)(finish(values[i]))) for i=1:length(pos)]
  return FreeModElem(sparse_row(base_ring(F), pv), F)
end

@doc Markdown.doc"""
    FreeModuleHom{T1, T2} <: ModuleMap{T1, T2} 

Data structure for morphisms where the domain is a free module (`FreeMod`).
`T1` and `T2` are the types of domain and codomain respectively.
`FreeModuleHom` is a subtype of `ModuleMap`.
When computed, the corresponding matrix (via `matrix()`) and inverse isomorphism
(in case there exists one) (via `inv()`) are cached.
"""
mutable struct FreeModuleHom{T1, T2} <: ModuleMap{T1, T2} 
  matrix::MatElem
  header::MapHeader
  inverse_isomorphism::ModuleMap
  Hecke.@declare_other

  # generate homomorphism of free modules from F to G where the Array a contains the images of
  # the generators of F
  function FreeModuleHom{T,S}(F::FreeMod{T}, G::S, a::Vector{<:Any}) where {T, S}
    @assert all(x->parent(x) === G, a)
    @assert length(a) == ngens(F)
    r = new{typeof(F), typeof(G)}()
    function im_func(x::FreeModElem)
      b = zero(G)
      for (i,v) = x.coords
        b += v*a[i]
      end
      return b
    end
    function pr_func(x)
      @assert parent(x) === G
      c = coordinates(repres(x), sub(G, a))
      return FreeModElem(c, F)
    end
    r.header = MapHeader{typeof(F), typeof(G)}(F, G, im_func, pr_func)

    return r
  end

  function FreeModuleHom{T,S}(F::FreeMod{T}, G::S, mat::MatElem{T}) where {T,S}
    @assert nrows(mat) == ngens(F)
    @assert ncols(mat) == ngens(G)
    if typeof(G) <: FreeMod
      hom = FreeModuleHom(F, G, [FreeModElem(sparse_row(mat[i,:]), G) for i=1:ngens(F)])
    else
      hom = FreeModuleHom(F, G, [SubQuoElem(sparse_row(mat[i,:]), G) for i=1:ngens(F)])
    end
    hom.matrix = mat
    return hom
  end
end

@doc Markdown.doc"""
    FreeModuleHom(F::FreeMod{T}, G::S, a::Vector{<:Any}) where {T, S}

Construct the morphism $F \to G$ where `F[i]` is mapped to `a[i]`.
In particular, `ngens(F) == length(a)` must hold.
"""
FreeModuleHom(F::FreeMod{T}, G::S, a::Vector{<:Any}) where {T, S} = FreeModuleHom{T,S}(F, G, a)

@doc Markdown.doc"""
    FreeModuleHom(F::FreeMod{T}, G::S, mat::MatElem{T}) where {T,S}

Construct the morphism $F \to G$ corresponding to the matrix `mat`.
"""
FreeModuleHom(F::FreeMod{T}, G::S, mat::MatElem{T}) where {T,S} = FreeModuleHom{T,S}(F, G, mat)

@doc Markdown.doc"""
    matrix(f::FreeModuleHom)

Compute the matrix corresponding to the morphism `f`.
The matrix is cached.
"""
function matrix(f::FreeModuleHom)
  if !isdefined(f, :matrix)
    D = domain(f)
    C = codomain(f)
    R = base_ring(D)
    matrix = zero_matrix(R, rank(D), ngens(C))
    for i=1:rank(D)
      image_of_gen = f(D[i])
      for j=1:ngens(C)
        matrix[i,j] = image_of_gen[j]
      end
    end
    setfield!(f, :matrix, matrix)
  end
  return f.matrix
end

(h::FreeModuleHom)(a::FreeModElem) = image(h, a)

@doc Markdown.doc"""
    hom(F::FreeMod{T}, G, a)

Return the morphism $F \to G$ where `F[i]` is mapped to `a[i]`.
"""
hom(F::FreeMod{T}, G, a) where {T} = FreeModuleHom(F, G, a)

@doc Markdown.doc"""
    identity_map(M::ModuleFP)

Return the identity map $id_M$.
"""
function identity_map(M::ModuleFP)
  return hom(M, M, gens(M))
end

@doc Markdown.doc"""
    SubModuleOfFreeModule{T} <: ModuleFP{T}

Data structure for submodules of free modules. `SubModuleOfFreeModule` shouldn't be
used by the end user.
When computed, a standard basis (computed via `std_basis()`) and generating matrix (that is the rows of the matrix
generate the submodule) (computed via `matrix()`) are cached.
"""
mutable struct SubModuleOfFreeModule{T} <: ModuleFP{T}
  F::FreeMod{T}
  gens::ModuleGens
  std_basis::ModuleGens
  matrix::MatElem

  function SubModuleOfFreeModule{R}(F::FreeMod{R}, gens::Vector{<:FreeModElem}) where {R}
    @assert all(x -> parent(x) === F, gens)
    r = new{R}()
    r.F = F
    r.gens = ModuleGens(gens, F)
    return r
  end

  function SubModuleOfFreeModule{R}(F::FreeMod{R}, singular_module::Singular.smodule) where {R}
    r = new{R}()
    r.F = F
    r.gens = ModuleGens(F, singular_module)
    if singular_module.isGB
      r.std_basis = r.gens
    end
    return r
  end
  
  function SubModuleOfFreeModule{R}(F::FreeMod{R}, gens::ModuleGens) where {R}
    r = new{R}()
    r.F = F
    r.gens = gens
    if singular_generators(gens).isGB
      r.std_basis = r.gens
    end
    return r
  end

  function SubModuleOfFreeModule{L}(F::FreeMod{L}, A::MatElem{L}) where {L}
    r = new{L}()
    r.F = F
    O = [FreeModElem(sparse_row(A[i,:]), F) for i in 1:nrows(A)]
    r.gens = ModuleGens(O, F)
    r.matrix = A
    return r
  end
end

@doc Markdown.doc"""
    SubModuleOfFreeModule(F::FreeMod{R}, gens::Vector{<:FreeModElem}) where {R}

Construct the submodule of `F` generated by the elements of `gens` (the elements of 
`gens` must live in `F`).
"""
SubModuleOfFreeModule(F::FreeMod{R}, gens::Vector{<:FreeModElem}) where {R} = SubModuleOfFreeModule{R}(F, gens)

SubModuleOfFreeModule(F::FreeMod{R}, singular_module::Singular.smodule) where {R} = SubModuleOfFreeModule{R}(F, singular_module)

@doc Markdown.doc"""
    SubModuleOfFreeModule(F::FreeMod{R}, gens::ModuleGens{R}) where {R}

Construct the submodule of `F` generated by `gens`.
"""
SubModuleOfFreeModule(F::FreeMod{R}, gens::ModuleGens{R}) where {R} = SubModuleOfFreeModule{R}(F, gens)

@doc Markdown.doc"""
    SubModuleOfFreeModule(F::FreeMod{L}, A::MatElem{L}) where {L}

Construct the submodule generated by the rows of `A`. The embedding free
module is `F`. In particular, `rank(F) == ncols(A)` must hold.
"""
SubModuleOfFreeModule(F::FreeMod{L}, A::MatElem{L}) where {L} = SubModuleOfFreeModule{L}(F, A)

@doc Markdown.doc"""
    SubModuleOfFreeModule(A::MatElem{L}) where {L} 

Construct the submodule generated by the rows of `A`.
Note: The embedding free module of the submodule is constructed by the function and therefore
not compatible with free modules that are defined by the user or other functions. 
If you need compatiblity use `SubModuleOfFreeModule(F::FreeMod{L}, A::MatElem{L}) where {L}`.
"""
function SubModuleOfFreeModule(A::MatElem{L}) where {L} 
  R = base_ring(A)
  F = FreeMod(R, ncols(A))
  return SubModuleOfFreeModule{L}(F, A)
end

function Base.getindex(M::SubModuleOfFreeModule, i::Int)
  return oscar_generators(M.gens)[i]
end

@doc Markdown.doc"""
    iszero(M::SubModuleOfFreeModule)

Check if `M` is zero.
"""
function iszero(M::SubModuleOfFreeModule)
  return iszero(M.gens)
end

@doc Markdown.doc"""
    base_ring(M::SubModuleOfFreeModule)

Return the base ring of `M`.
"""
function base_ring(M::SubModuleOfFreeModule)
  return base_ring(M.F)
end

@doc Markdown.doc"""
    std_basis(submod::SubModuleOfFreeModule)

Compute a standard basis of `submod`.
"""
function std_basis(submod::SubModuleOfFreeModule)
  if !isdefined(submod, :std_basis)
    submod.std_basis = groebner_basis(submod.gens)
  end
  return submod.std_basis
end

@doc Markdown.doc"""
    matrix(submod::SubModuleOfFreeModule)

Return the generators of `submod` in matrix-form, that is the rows of the 
matrix generate `submod`.
"""
function matrix(submod::SubModuleOfFreeModule)
  if !isdefined(submod, :matrix)
    R = base_ring(submod)
    matrix = zero_matrix(R, length(submod.gens), rank(submod.F))
    for i = 1:nrows(matrix), j = 1:ncols(matrix)
      matrix[i,j] = submod.gens[i][j] 
    end
    submod.matrix = matrix
  end
  return submod.matrix
end

@doc Markdown.doc"""
    isgenerated_by_unit_vectors(M::SubModuleOfFreeModule)

Check if `M` is generated by the unit vectors $e_1,\ldots,e_n$ (in this order). 
This function is only used for `show`-purposes.
"""
function isgenerated_by_unit_vectors(M::SubModuleOfFreeModule)
  m,n = size(matrix(M))
  if m != n 
    return false
  end
  return matrix(M) == identity_matrix(base_ring(M),n)
end

function show(io::IO, M::SubModuleOfFreeModule)
  if ngens(M) == 1
    println(io, "Submodule with ", ngens(M), " generator")
  else
    println(io, "Submodule with ", ngens(M), " generators")
  end
  for i=1:ngens(M)
    if isassigned(M.gens.O, i)
      println(io, i, " -> ", M[i])
    end
  end
  if isdefined(M.gens, :S)
    println(io, "defined on the Singular side")
  end
end

function length(M::SubModuleOfFreeModule)
  error("use ngens() instead of length()")
  return length(M.gens)
end

@doc Markdown.doc"""
    ngens(M::SubModuleOfFreeModule)

Return the number of generators of `M`.
"""
function ngens(M::SubModuleOfFreeModule)
  return ngens(M.gens)
end

@doc Markdown.doc"""
    gens(M::SubModuleOfFreeModule)

Return the generators of `M` as an array of `FreeModElem`s.
"""
function gens(M::SubModuleOfFreeModule)
  return oscar_generators(M.gens)
end

@doc Markdown.doc"""
    gen(M::SubModuleOfFreeModule, i::Int)

Return the `i`th generator of `M`.
"""
function gen(M::SubModuleOfFreeModule, i::Int)
  return oscar_generators(M.gens)[i]
end

@doc Markdown.doc"""
    sum(M::SubModuleOfFreeModule, N::SubModuleOfFreeModule)

Compute $M+N$.
"""
function Base.sum(M::SubModuleOfFreeModule, N::SubModuleOfFreeModule)
  @assert M.F === N.F
  return SubModuleOfFreeModule(M.F, vcat(collect(M.gens), collect(N.gens)))
end

@doc Markdown.doc"""
    issubset(M::SubModuleOfFreeModule, N::SubModuleOfFreeModule)

Check if `M` is a subset of `N`. For this their embedding free modules must be 
identical (`===`).
"""
function Base.issubset(M::SubModuleOfFreeModule, N::SubModuleOfFreeModule)
  @assert M.F === N.F
  M_mod_N = _reduce(singular_generators(std_basis(M)), singular_generators(std_basis(N)))
  return iszero(M_mod_N)
end

@doc Markdown.doc"""
    ==(M::SubModuleOfFreeModule, N::SubModuleOfFreeModule)

Check for equality. For two submodules of free modules to be equal their embedding 
free modules must be identical (`===`) and the generators must generate equal submodules.
"""
function Base.:(==)(M::SubModuleOfFreeModule, N::SubModuleOfFreeModule)
  @assert M.F === N.F
  M_mod_N = _reduce(singular_generators(std_basis(M)), singular_generators(std_basis(N)))
  N_mod_M = _reduce(singular_generators(std_basis(N)), singular_generators(std_basis(M)))
  return iszero(M_mod_N) && iszero(N_mod_M)
end

#+(M::SubModuleOfFreeModule, N::SubModuleOfFreeModule) = sum(M, N)

@doc Markdown.doc"""
    SubQuo{T} <: ModuleFP{T}

The type of subquotient modules.
A subquotient module $M$ is a module where $M = A + B / B$ where $A$ and $B$ are 
submodules of a free module.
$A$, $B$ and $A+B$ (they have type `SubModuleOfFreeModule`) as well as the embedding
free module are stored. 
One can construct ordinary submodules of free modules by not giving $B$.
Moreover, canonical incoming and outgoing morphisms are stored if the corresponding
option is set in suitable functions.
`SubQuo{T}` is a subtype of `ModuleFP{T}`.
"""
mutable struct SubQuo{T} <: AbstractSubQuo{T}
  #meant to represent sub+ quo mod quo - as lazy as possible
  F::FreeMod{T}
  sub::SubModuleOfFreeModule
  quo::SubModuleOfFreeModule
  sum::SubModuleOfFreeModule

  incoming_morphisms::Vector{<:ModuleMap}
  outgoing_morphisms::Vector{<:ModuleMap} # TODO is it possible to make ModuleMap to SubQuoHom?

  AbstractAlgebra.@declare_other

  function SubQuo{R}(sub::SubModuleOfFreeModule{R}) where {R}
    r = new{R}()
    r.F = sub.F
    r.sub = sub
    r.sum = r.sub

    r.incoming_morphisms = Vector{ModuleMap}()
    r.outgoing_morphisms = Vector{ModuleMap}()

    return r
  end
  function SubQuo{R}(sub::SubModuleOfFreeModule{R}, quo::SubModuleOfFreeModule{R}) where {R}
    @assert sub.F === quo.F
    r = new{R}()
    r.F = sub.F
    r.sub = sub
    r.quo = quo
    r.sum = sum(r.sub, r.quo)

    r.incoming_morphisms = Vector{ModuleMap}()
    r.outgoing_morphisms = Vector{ModuleMap}()

    return r
  end
  function SubQuo{R}(F::FreeMod{R}, O::Vector{<:FreeModElem}) where {R}
    r = new{R}()
    r.F = F
    r.sub = SubModuleOfFreeModule(F, O)
    r.sum = r.sub

    r.incoming_morphisms = Vector{ModuleMap}()
    r.outgoing_morphisms = Vector{ModuleMap}()

    return r
  end
  function SubQuo{L}(S::SubQuo{L}, O::Vector{<:FreeModElem}) where {L} #TODO to be replaced by quo
    r = new{L}()
    r.F = S.F
    r.sub = S.sub
    O_as_submodule = SubModuleOfFreeModule(S.F, O)
    r.quo = isdefined(S,:quo) ? sum(S.quo,O_as_submodule) : O_as_submodule
    r.sum = sum(r.sub, r.quo)

    r.incoming_morphisms = Vector{ModuleMap}()
    r.outgoing_morphisms = Vector{ModuleMap}()

    return r
  end
  #=function SubQuo(S::SubQuo, O::Array{<:SubQuoElem, 1})
    @assert all(x->x.parent === S, O)
    r = SubQuo(S.F, [x.repres for x in O])
    r.quo = S.quo
    r.sum = sum(r.sub, r.quo)
    return r
  end=#
  function SubQuo{R}(F::FreeMod{R}, s::Singular.smodule) where {R}
    r = new{R}()
    r.F = F
    r.sub = SubModuleOfFreeModule(F, s)
    r.sum = r.sub

    r.incoming_morphisms = Vector{ModuleMap}()
    r.outgoing_morphisms = Vector{ModuleMap}()

    return r
  end
  function SubQuo{R}(F::FreeMod{R}, s::Singular.smodule, t::Singular.smodule) where {R}
    r = new{R}()
    r.F = F
    r.sub = SubModuleOfFreeModule(F, s)
    r.quo = SubModuleOfFreeModule(F, t)
    r.sum = sum(r.sub, r.quo)

    r.incoming_morphisms = Vector{ModuleMap}()
    r.outgoing_morphisms = Vector{ModuleMap}()

    return r
  end
end

@doc Markdown.doc"""
    SubQuo(sub::SubModuleOfFreeModule{R}) where {R}

Construct the module `sub` as a subquotient.
"""
SubQuo(sub::SubModuleOfFreeModule{R}) where {R} = SubQuo{R}(sub)

@doc Markdown.doc"""
    SubQuo(sub::SubModuleOfFreeModule{R}, quo::SubModuleOfFreeModule{R}) where {R}

Construct the subquotient module $\texttt{sub} + texttt{quo} / \texttt{quo}$. 
`sub` and `quo` must be submodules of the same free module.
"""
SubQuo(sub::SubModuleOfFreeModule{R}, quo::SubModuleOfFreeModule{R}) where {R} = SubQuo{R}(sub, quo)

@doc Markdown.doc"""
    SubQuo(F::FreeMod{R}, O::Vector{<:FreeModElem}) where {R}

Construct the module generated by the elements of `O` as a subquotient.
The elements of `O` must live in `F`.

# Example
```
julia> R, (x,y) = PolynomialRing(QQ, ["x", "y"])
(Multivariate Polynomial Ring in x, y over Rational Field, fmpq_mpoly[x, y])

julia> F = FreeMod(R,2)
Free module of rank 2 over Multivariate Polynomial Ring in x, y over Rational Field

julia> O = [x*F[1]+F[2],y*F[2]]
2-element Vector{Oscar.FreeModElem{fmpq_mpoly}}:
 (x)*e[1] + (1)*e[2]
 (y)*e[2]

julia> M = SubQuo(F, O)
Submodule with 2 generators
1 -> (x)*e[1] + (1)*e[2]
2 -> (y)*e[2]

represented as subquotient with no relations.


```
"""
SubQuo(F::FreeMod{R}, O::Vector{<:FreeModElem}) where {R} = SubQuo{R}(F, O)

@doc Markdown.doc"""
    SubQuo(S::SubQuo{L}, O::Vector{<:FreeModElem}) where {L}

Construct a subquotient where the generators are those of `S` and the relations are 
the union of `O` and the relations of `S`.
"""
SubQuo(S::SubQuo{L}, O::Vector{<:FreeModElem}) where {L} = SubQuo{L}(S, O)

SubQuo(F::FreeMod{R}, s::Singular.smodule) where {R} = SubQuo{R}(F, s)

SubQuo(F::FreeMod{R}, s::Singular.smodule, t::Singular.smodule) where {R} = SubQuo{R}(F, s, t)

@doc Markdown.doc"""
    SubQuo(F::FreeMod{R}, A::MatElem{R}, B::MatElem{R}) where {R}

Let $A$ be an $n_1 \times m$-matrix, $B$ an $n_2 \times m$-matrix over the ring $R$ and 
$F = R^m$. Return the subquotient $(\im(A) + \im(B))/ \im(B)$, where the 
embedding free module is $F$.
"""
function SubQuo(F::FreeMod{R}, A::MatElem{R}, B::MatElem{R}) where {R}
  @assert ncols(A) == ncols(B) == rank(F)
  return SubQuo(SubModuleOfFreeModule(F, A), SubModuleOfFreeModule(F, B))
end

@doc Markdown.doc"""
    SubQuo(A::MatElem{R}, B::MatElem{R}) where {R}

Let $A$ be an $n_1 \times m$-matrix, $B$ an $n_2 \times m$-matrix over the ring $R$. 
Then return the subquotient $(\im(A) + \im(B))/ \im(B)$. 
Note: The embedding free module of the subquotient is constructed by the function and therefore
not compatible with free modules $R^m$ that are defined by the user or other functions. 
If you need compatiblity use `SubQuo(F::FreeMod{R}, A::MatElem{R}, B::MatElem{R})`.
"""
function SubQuo(A::MatElem{R}, B::MatElem{R}) where {R}
  @assert ncols(A) == ncols(B)
  S = base_ring(A)
  F = FreeMod(S, ncols(A))
  return SubQuo(SubModuleOfFreeModule(F, A), SubModuleOfFreeModule(F, B))
end

function show(io::IO, SQ::SubQuo)
  @show_name(io, SQ)
  @show_special(io, SQ)

  if isdefined(SQ, :quo)
    println(io, "Subquotient of ", SQ.sub, "by ", SQ.quo)
  else
    #println(io, "Subquotient by ", SQ.sub)
    println(io, SQ.sub)
    println("represented as subquotient with no relations.")
  end
end

@doc Markdown.doc"""
    show_subquo(SQ::SubQuo)

Show `SQ` as a subquotient of *matrices* `A` and `B`.
"""
function show_subquo(SQ::SubQuo)
  #@show_name(io, SQ)
  #@show_special(io, SQ)

  if isdefined(SQ, :quo)
    if isgenerated_by_unit_vectors(SQ.sub)
      println("Cokernel of ", matrix(SQ.quo))
    else
      println("Subquotient with of image of")
      display(matrix(SQ.sub))
      println("by image of")
      display(matrix(SQ.quo))
    end
  else
    println("Image of ", matrix(SQ.sub))
  end
end

@doc Markdown.doc"""
    cokernel(f::FreeModuleHom)

Let $f : F \to G$ be a morphism between free modules. Return the cokernel of $f$ as a subquotient.
"""
function cokernel(f::FreeModuleHom)
  @assert typeof(codomain(f)) <: FreeMod
  return quo(codomain(f), image(f)[1])
end

@doc Markdown.doc"""
    cokernel(F::FreeMod{R}, A::MatElem{R}) where R

Let $F = R^m$ and $A$ an $n \times m$-matrix. Return the subquotient $F / \im(A)$.
"""
function cokernel(F::FreeMod{R}, A::MatElem{R}) where R
  return cokernel(matrix_to_map(F,A))
end

@doc Markdown.doc"""
    cokernel(A::MatElem)

Let $A$ be an $n \times m$-matrix over the ring $R$. Then return the subquotient $R^m / \im(A)$. 
Note: The free module $R^m$ is constructed by the function and therefore not compatible with 
free modules $R^m$ that are defined by the user or other functions. If you need compatiblity
use `cokernel(F::FreeMod{R}, A::MatElem{R})`.
"""
function cokernel(A::MatElem)
  return cokernel(matrix_to_map(A))
end

@doc Markdown.doc"""
    issubset(M::SubQuo{T}, N::SubQuo{T}) where {T}

Check if `M` is a subset of `N`. For this their embedding free modules 
must be identical (`===`), the relations must be equal and the (generators + relations)
of `M` must be a submodule of (generators + relations) of `N`.
"""
function Base.issubset(M::SubQuo{T}, N::SubQuo{T}) where {T}
  if !isdefined(M, :quo) 
    if !isdefined(N, :quo)
      return issubset(M.sub, N.sub)
    else
      return iszero(N.quo) && issubset(M.sub, N.sub)
    end
  else
    if !isdefined(N, :quo)
      return iszero(M.quo) && issubset(M.sub, N.sub)
    else
      return M.quo == N.quo && issubset(M.sum, N.sum)
    end
  end
end

@doc Markdown.doc"""
    ==(M::SubQuo{T}, N::SubQuo{T}) where {T}

Check for equality. For two subquotients to be equal their embedding free modules 
must be identical (`===`) and the (generators + relations) respectively the relations must 
generate equal submodules.
"""
function Base.:(==)(M::SubQuo{T}, N::SubQuo{T}) where {T} # TODO replace implementation by two inclusion checks?
  if !isdefined(M, :quo) 
    if !isdefined(N, :quo)
      return M.sub == N.sub
    else
      return iszero(N.quo) && M.sub == N.sub
    end
  else
    if !isdefined(N, :quo)
      return iszero(M.quo) && M.sub == N.sub
    else
      return M.quo == N.quo && M.sum == N.sum
    end
  end
end

@doc Markdown.doc"""
    sum(M::SubQuo{T},N::SubQuo{T}) where T

Compute $M+N$ along with the inclusion morphisms $M \to M+N$ and $N \to M+N$.
"""
function Base.sum(M::SubQuo{T},N::SubQuo{T}) where T
  #TODO use SubModuleOfFreeModule instead of matrices
  gm1,gm2 = size(matrix(M.sub))
  gn1,gn2 = size(matrix(N.sub))
  R = base_ring(M)

  n_rel = isdefined(N, :quo) ? matrix(N.quo) : zero_matrix(R, 1, gn2)
  m_rel = isdefined(M, :quo) ? matrix(M.quo) : zero_matrix(R, 1, gm2)

  if (m_rel == n_rel) || Set([m_rel[i,:] for i=1:size(m_rel)[1]])==Set([n_rel[j,:] for j=1:size(n_rel)[1]]) || M.quo == N.quo
    SQ = SubQuo(vcat(matrix(M.sub), matrix(N.sub)), m_rel)

    # injection maps:
    M_mat = hcat(identity_matrix(R,gm1), zero_matrix(R,gm1,gn1))
    iM = SubQuoHom(M,SQ,M_mat)

    N_mat = hcat(zero_matrix(R,gn1,gm1), identity_matrix(R,gn1))
    iN = SubQuoHom(N,SQ,N_mat)

    register_morphism!(iM)
    register_morphism!(iN)

    return SQ, iM, iN
  end
  throw(ArgumentError("img(M.relations) != img(N.relations)"))
end

@doc Markdown.doc"""
    Base.:+(M::SubQuo{T},N::SubQuo{T}) where T

Compute $M+N$.
"""
function Base.:+(M::SubQuo{T},N::SubQuo{T}) where T
  return sum(M,N)[1]
end

@doc Markdown.doc"""
    Base.:intersect(M::SubQuo{T}, N::SubQuo{T}) where T

Compute the intersection $M \cap N$ along with the inclusion morphisms $M \cap N \to M$ and $M \cap N \to N$.
"""
function Base.:intersect(M::SubQuo{T}, N::SubQuo{T}) where T
  #TODO allow task as argument?
  @assert free_module(M) === free_module(N)
  n_rel = matrix(N.quo)
  m_rel = matrix(M.quo)

  if (m_rel == n_rel) || Set([m_rel[i,:] for i=1:size(m_rel)[1]])==Set([n_rel[j,:] for j=1:size(n_rel)[1]]) || M.quo == N.quo
    n = size(matrix(N.sub))
    m = size(matrix(M.sub))
    if n[2]!=m[2]
      throw(DimensionMismatch("Matrices have different number of columns"))
    end

    global_module_matrix = vcat(matrix(M.sub), matrix(N.sub), matrix(M.quo))

    CD = matrix_kernel(global_module_matrix)

    C = CD[:,1:m[1]]
    D = CD[:,(m[1]+1):(m[1]+n[1])]
    new_gen = C*matrix(M.sub)
    SQ = SubQuo(free_module(M),new_gen, m_rel)

    M_hom = SubQuoHom(SQ,M,C)
    N_hom = SubQuoHom(SQ,N,D)
    register_morphism!(M_hom)
    register_morphism!(N_hom)

    return SQ,M_hom,N_hom
  end
  throw(ArgumentError("img(M.relations) != img(N.relations)"))
end

@doc Markdown.doc"""
    SubQuoElem{T}

An element of a subquotient module $A+B / B$ is given by a sparse row (mathematically speaking just 
a vector) $v$. The element is then just $u := \sum_i v[i]\cdot A[i]$ (where $A[i]$ are the generators of $A$).
The representative $u$ is also stored (along with the parent module where the 
element lives in).
"""
struct SubQuoElem{T} <: AbstractSubQuoElem{T} # this needs to be redone TODO
  coeffs::SRow{T}
  repres::FreeModElem{T}
  parent::SubQuo

  function SubQuoElem{R}(v::SRow{R}, SQ::SubQuo) where {R}
    @assert length(v) <= ngens(SQ.sub)
    if isempty(v)
      r = new{R}(v, zero(SQ.F), SQ)
      return r
    end
    r = new{R}(v, Base.sum([v[i]*SQ.sub[i] for i=1:ngens(SQ.sub)]), SQ)
    return r
  end

  function SubQuoElem{R}(a::FreeModElem{R}, SQ::SubQuo) where {R}
    @assert a.parent === SQ.F
    r = new{R}(coordinates(a,SQ), a, SQ)
    return r
  end
end

@doc Markdown.doc"""
    SubQuoElem(v::SRow{R}, SQ::SubQuo) where {R}

Return the element $\sum_i v[i] \cdot SQ[i]$.
"""
SubQuoElem(v::SRow{R}, SQ::SubQuo) where {R} = SubQuoElem{R}(v, SQ)

@doc Markdown.doc"""
    SubQuoElem(a::FreeModElem{R}, SQ::SubQuo) where {R}

Construct an element $v \in SQ$ that is represented by $a$.
"""
SubQuoElem(a::FreeModElem{R}, SQ::SubQuo) where {R} = SubQuoElem{R}(a, SQ)

elem_type(::SubQuo{T}) where {T} = SubQuoElem{T}
parent_type(::SubQuoElem{T}) where {T} = SubQuo{T}
elem_type(::Type{SubQuo{T}}) where {T} = SubQuoElem{T}
parent_type(::Type{SubQuoElem{T}}) where {T} = SubQuo{T}

function in(v::SubQuoElem, M::ModuleFP)
  return parent(v) === M
end

@doc Markdown.doc"""
    getindex(v::SubQuoElem, i::Int)

Let $v \in M$ with $v = \sum_i a[i] \cdot M[i]$. Return $a[i]$
"""
function getindex(v::SubQuoElem, i::Int)
  if isempty(coeffs(v))
    return zero(base_ring(v.parent))
  end
  return coeffs(v)[i]
end

@doc Markdown.doc"""
    coeffs(v::SubQuoElem)

Let $v \in M$. Return an `SRow` `a` such that $\sum_i a[i] \cdot M[i] = v$.
"""
function coeffs(v::SubQuoElem)
  return v.coeffs
end

@doc Markdown.doc"""
    repres(v::SubQuoElem)

Return a free module element that is a representative of `v`.
"""
function repres(v::SubQuoElem)
  return v.repres
end

@doc Markdown.doc"""
    groebner_basis(F::ModuleGens)

Return a Gröbner basis of `F` as an object of type `ModuleGens`.
"""
function groebner_basis(F::ModuleGens)
  singular_assure(F)
  if singular_generators(F).isGB
    return F
  end
  return ModuleGens(F.F, Singular.std(singular_generators(F)))
end

function show(io::IO, b::SubQuoElem)
  print(io, b.repres)
end

@doc Markdown.doc"""
    parent(b::SubQuoElem)

Let $b \in M$. Return $M$.
"""
parent(b::SubQuoElem) = b.parent

@doc Markdown.doc"""
    (R::SubQuo)(a::FreeModElem; check::Bool = true)

Return `a` as an element of `R`. If `check == true` (default) it is checked that `a` represents
indeed an element of `R`.
"""
function (R::SubQuo)(a::FreeModElem; check::Bool = true)
  if check
    b = convert(R.sum.gens.SF, a)
    c = _reduce(b, singular_generators(std_basis(R.sum)))
    iszero(c) || error("not in the module")
  end
  return SubQuoElem(a, R)
end

@doc Markdown.doc"""
    (R::SubQuo)(a::SRow)

Return the subquotient element $\sum_i R[i] \cdot a[i] \in R$.
"""
function (R::SubQuo)(a::SRow)
  return SubQuoElem(a, R)
end

@doc Markdown.doc"""
    (R::SubQuo)(a::SubQuoElem)

Return `a` if it lives in `R`.
"""
function (R::SubQuo)(a::SubQuoElem)
  if parent(a) == R
    return a
  end
  error("illegal coercion")
end

@doc Markdown.doc"""
    index_of_gen(v::SubQuoElem)

Let $v \in G$ with $v$ the `i`th generator of $G$. Return `i`.
"""
function index_of_gen(v::SubQuoElem)
  @assert length(coeffs(v).pos) == 1
  @assert isone(coeffs(v).values[1])
  return coeffs(v).pos[1]
end

# function to check whether a free module element is in a particular free module
function check_parent(a::Union{FreeModElem,SubQuoElem}, b::Union{FreeModElem,SubQuoElem})
  if parent(a) !== parent(b)
    error("elements not compatible")
  end  
end

function +(a::SubQuoElem, b::SubQuoElem)
  check_parent(a,b)
  return SubQuoElem(coeffs(a)+coeffs(b), a.parent)
end
function -(a::SubQuoElem, b::SubQuoElem) 
  check_parent(a,b)
  return SubQuoElem(coeffs(a)-coeffs(b), a.parent)
end
-(a::SubQuoElem) = SubQuoElem(-coeffs(a), a.parent)
function *(a::MPolyElem_dec, b::SubQuoElem) 
  if parent(a) !== base_ring(parent(b))
    error("elements not compatible")
  end
  return SubQuoElem(a*coeffs(b), b.parent)
end
function *(a::MPolyElem, b::SubQuoElem) 
  if parent(a) !== base_ring(parent(b))
    error("elements not compatible")
  end
  return SubQuoElem(a*coeffs(b), b.parent)
end
function *(a::RingElem, b::SubQuoElem) 
  if parent(a) !== base_ring(parent(b))
    error("elements not compatible")
  end
  return SubQuoElem(a*coeffs(b), b.parent)
end
*(a::Int, b::SubQuoElem) = SubQuoElem(a*coeffs(b), b.parent)
*(a::Integer, b::SubQuoElem) = SubQuoElem(a*coeffs(b), b.parent)
*(a::fmpq, b::SubQuoElem) = SubQuoElem(a*coeffs(b), b.parent)
==(a::SubQuoElem, b::SubQuoElem) = iszero(a-b)

@doc Markdown.doc"""
    sub(F::FreeMod, O::Vector{<:FreeModElem}, task::Symbol = :none)

Return `S` as a submodule of `F`, where `S` is generated by `O`.
`S` is a represented as a subquotient module.
The elements of `O` must live in `F`.
If `task` is set to `:with_morphism` or to `:both` return also the canonical injection morphism
$S \to F$.
If `task` is set to `:store` the morphism is also cached.
If `task` is set to `:morphism` return only the morphism.
"""
function sub(F::FreeMod, O::Vector{<:FreeModElem}, task::Symbol = :none)
  s = SubQuo(F, O)
  if task == :none || task == :module
    return s
  else
    emb = hom(s, F, O)
    task == :store && register_morphism!(emb)
    task == :morphism && return emb
    return s, emb
  end
end

@doc Markdown.doc"""
    sub(F::FreeMod, O::Vector{<:SubQuoElem}, task::Symbol = :none)

Return `S` as a submodule of `F`, where `S` is generated by `O`.
The embedding module of the parent of the elements of `O` must be `F`.
If `task` is set to `:with_morphism` or to `:both` return also the canonical injection morphism
$S \to F$.
If `task` is set to `:store` the morphism is also cached.
If `task` is set to `:morphism` return only the morphism.
"""
function sub(F::FreeMod, O::Vector{<:SubQuoElem}, task::Symbol = :none)
  s = SubQuo(F, [x.repres for x = O])
  return sub(F, s, task)
end

@doc Markdown.doc"""
    sub(F::FreeMod, s::SubQuo, task::Symbol = :none)

Return `s` as a submodule of `F`, that is the embedding free module of `s` must 
be `F` and `s` has no relations.
If `task` is set to `:with_morphism` or to `:both` return also the canonical injection morphism
$s \to F$.
If `task` is set to `:store` the morphism is also cached.
If `task` is set to `:morphism` return only the morphism.
"""
function sub(F::FreeMod, s::SubQuo, task::Symbol = :none)
  @assert !isdefined(s, :quo)
  @assert s.F === F
  if task == :none || task == :module
    return s
  else
    emb = hom(s, F, [FreeModElem(x.repres.coords, F) for x in gens(s)])
    task == :store && register_morphism!(emb)
    task == :morphism && return emb 
    return s, emb
  end
end

@doc Markdown.doc"""
    sub(S::SubQuo, O::Vector{<:SubQuoElem}, task::Symbol = :none, check = true)

Compute a subquotient $T \le S$, where $T$ is generated by $O$. 
The elements of `O` must live in `S`.
If `task` is set to `:with_morphism` or to `:both` return also the canonical injection morphism
$T \to S$.
If `task` is set to `:store` the morphism is also cached.
If `task` is set to `:morphism` return only the morphism.
If `check` is set to `false` then it is not checked that the elements of `O` live in `S`.
"""
function sub(S::SubQuo, O::Vector{<:SubQuoElem}, task::Symbol = :none, check = true)
  if check
    @assert all(x -> x.parent === S, O)
  end
  t = SubQuo(S.F, [x.repres for x in O])
  if isdefined(S, :quo)
    t.quo = S.quo
    t.sum = sum(t.sub, t.quo)
  end
  if task == :none || task == :module
    return t
  else
    emb = hom(t, S, O)
    task == :store && register_morphism!(emb)
    task == :morphism && return emb 
    return t, emb
  end
end

@doc Markdown.doc"""
    quo(F::FreeMod, O::Vector{<:FreeModElem}, task::Symbol = :none)

Compute $F / T$, where $T$ is generated by $O$.
The elements of `O` must live in `F`.
If `task` is set to `:with_morphism` or to `:both` return also the canonical projection morphism
$F \to F/T$.
If `task` is set to `:store` the morphism is also cached.
If `task` is set to `:morphism` return only the morphism.
"""
function quo(F::FreeMod, O::Vector{<:FreeModElem}, task::Symbol = :none)
  S = SubQuo(F, basis(F))
  Q = SubQuo(S, O)

  return return_quo_wrt_task(F, Q, task)
end

@doc Markdown.doc"""
    quo(F::FreeMod{T}, O::Vector{<:SubQuoElem{T}}, task::Symbol = :none) where T

Compute $F / T$, where $T$ is generated by $O$.
The embedding free module of the parent of the elements of `O` must be `F`.
If `task` is set to `:with_morphism` or to `:both` return also the canonical projection morphism
$F \to F/T$.
If `task` is set to `:store` the morphism is also cached.
If `task` is set to `:morphism` return only the morphism.
"""
function quo(F::FreeMod{T}, O::Vector{<:SubQuoElem{T}}, task::Symbol = :none) where T
  S = SubQuo(F, basis(F))
  Q = SubQuo{T}(S, [x.repres for x = O])
  
  return return_quo_wrt_task(F, Q, task)
end

@doc Markdown.doc"""
    quo(F::SubQuo, O::Vector{<:FreeModElem}, task::Symbol = :none)

Compute $F / T$, where $T$ is generated by $O$.
The elements of `O` must be elements of the embedding free module of `S`.
If `task` is set to `:with_morphism` or to `:both` return also the canonical projection morphism
$F \to F/T$.
If `task` is set to `:store` the morphism is also cached.
If `task` is set to `:morphism` return only the morphism.
"""
function quo(F::SubQuo, O::Vector{<:FreeModElem}, task::Symbol = :none)
  if length(O) > 0
    @assert parent(O[1]) === F.F
  end
  if isdefined(F, :quo)
    oscar_assure(F.quo.gens)
    s = Singular.Module(base_ring(F.quo.gens.SF), [convert(F.quo.gens.SF, x) for x = [O; oscar_generators(F.quo.gens)]]...)
    Q = SubQuo(F.F, singular_generators(F.sub.gens), s)
    return return_quo_wrt_task(F, Q, task)
  end
  Q = SubQuo(F, O)
  return return_quo_wrt_task(F, Q, task)
end

@doc Markdown.doc"""
    quo(S::SubQuo, O::Vector{<:SubQuoElem}, task::Symbol = :none)

Compute $S / T$, where $T$ is generated by $O$.
If `task` is set to `:with_morphism` or to `:both` return also the canonical projection morphism
$S \to S/T$.
If `task` is set to `:store` the morphism is also cached.
If `task` is set to `:morphism` return only the morphism.
"""
function quo(S::SubQuo, O::Vector{<:SubQuoElem}, task::Symbol = :none)
  return quo(S, [x.repres for x = O], task)
end

@doc Markdown.doc"""
    quo(S::SubQuo, T::SubQuo, task::Symbol = :none)

Compute $S / T$.
If `task` is set to `:with_morphism` or to `:both` return also the canonical projection morphism
$S \to S/T$.
If `task` is set to `:store` the morphism is also cached.
If `task` is set to `:morphism` return only the morphism.
"""
function quo(S::SubQuo, T::SubQuo, task::Symbol = :none)
#  @assert !isdefined(T, :quo)
  # TODO @assert S.quo == T.quo or too expensive?
  Q = SubQuo(S, oscar_generators(T.sum.gens))
  return return_quo_wrt_task(S, Q, task)
end

@doc Markdown.doc"""
    quo(F::FreeMod{R}, T::SubQuo{R}, task::Symbol = :none) where R

Compute $F / T$.
If `task` is set to `:with_morphism` or to `:both` return also the canonical projection morphism
$F \to F/T$.
If `task` is set to `:store` the morphism is also cached.
If `task` is set to `:morphism` return only the morphism.
"""
function quo(F::FreeMod{R}, T::SubQuo{R}, task::Symbol = :none) where R
  @assert !isdefined(T, :quo)
  return quo(F, gens(T), task)
end

@doc Markdown.doc"""
    return_quo_wrt_task(M::ModuleFP, Q::ModuleFP, task)

This helper function returns the module `Q = M / N` for some `N` 
along with the canonical projection morphism $M \to Q$ according to the 
given `task`.
"""
function return_quo_wrt_task(M::ModuleFP, Q::ModuleFP, task)
  if task == :none || task == :module
    return Q
  else
    pro = hom(M, Q, gens(Q))
    task == :store && register_morphism!(pro)
    task == :morphism && return pro
    return Q, pro
  end
end

@doc Markdown.doc"""
    syzygy_module(F::ModuleGens; sub = FreeMod(base_ring(F.F), length(oscar_generators(F))))
"""
function syzygy_module(F::ModuleGens; sub = FreeMod(base_ring(F.F), length(oscar_generators(F))))
  F[Val(:S), 1] #to force the existence of F.S
  s = Singular.syz(singular_generators(F)) # TODO syz is sometimes too slow, example [8*x^2*y^2*z^2 + 13*x*y*z^2 12*x^2 + 7*y^2*z; 13*x*y^2 + 12*y*z^2 4*x^2*y^2*z + 8*x*y*z; 9*x*y^2 + 4*z 12*x^2*y*z^2 + 9*x*y^2*z]
  return SubQuo(sub, s)
end

@doc Markdown.doc"""
    gens(F::SubQuo{T}) where T

Return the generators of `F`.
"""
function gens(F::SubQuo{T}) where T
  return [gen(F,i) for i=1:ngens(F)]
end

@doc Markdown.doc"""
    gen(F::SubQuo{T}, i::Int) where T

Return the `i`th generator of `F`.
"""
function gen(F::SubQuo{T}, i::Int) where T
  R = base_ring(F)
  v = sparse_row(R)
  v.pos = [i]
  v.values = [R(1)]
  return SubQuoElem{T}(v, F)
end

@doc Markdown.doc"""
    ngens(F::SubQuo)

Return the number of generators of `F`.
"""
ngens(F::SubQuo) = ngens(F.sub)

@doc Markdown.doc"""
    base_ring(SQ::SubQuo)

Let `SQ` be an `R`-module. Return `R`.
"""
base_ring(SQ::SubQuo) = base_ring(SQ.F)

@doc Markdown.doc"""
    zero(SQ::SubQuo)

Return the zero element in `SQ`.
"""
zero(SQ::SubQuo) = SubQuoElem(zero(SQ.F), SQ)

@doc Markdown.doc"""
    Base.iszero(F::SubQuo)

Check if `F` is the zero module.
"""
function Base.iszero(F::SubQuo)
  return all(iszero, gens(F))
end

@doc Markdown.doc"""
    Base.getindex(F::SubQuo, i::Int)

Return the `i`th generator of `F`.
"""
function Base.getindex(F::SubQuo, i::Int)
  i == 0 && return zero(F)
  return gen(F, i)
end

function Base.iterate(F::ModuleGens, i::Int = 1)
  if i>length(F)
    return nothing
  else
    return F[i], i+1
  end
end
Base.eltype(::ModuleGens{T}) where {T} = FreeModElem{T} 

#??? A scalar product....
function *(a::FreeModElem, b::Vector{FreeModElem})
  @assert dim(parent(a)) == length(b)
  s = zero(parent(a))
  for (p,v) = a.coords
    s += v*b[p]
  end
  return s
end

@doc Markdown.doc"""
    presentation(SQ::SubQuo)

Compute a free resolution of `SQ`. 
"""
function presentation(SQ::SubQuo)
  #A+B/B is generated by A and B
  #the relations are A meet B? written wrt to A
  s = syzygy_module(SQ.sum.gens)
  #TODO: wait for Hans to release Modulo(A, B) that does exactly this
  c = collect(s.sub.gens)
  R = base_ring(SQ)
  F = FreeMod(R, ngens(SQ.sub))
  q = elem_type(F)[]

  for x = c
    b = sparse_row(R)
    e = zero(SQ.F)
    for (i,v) = x.coords
      if i>ngens(SQ)
        break
      end
      e += v*gen(SQ, i).repres
      push!(b.pos, i)
      push!(b.values, v)
    end
    #=if length(b) == 0 #TODO why was this here
      continue
    end=#
    push!(q, FreeModElem(b, F))
  end
  #want R^a -> R^b -> SQ -> 0
  #TODO sort decoration and fix maps, same decoration should be bundled (to match pretty printing)
  G = FreeMod(R, ngens(s.sub))
  h_G_F = hom(G, F, q)
  h_F_SQ = hom(F, SQ, gens(SQ)) # DO NOT CHANGE THIS LINE, see present and preimage

  Z = FreeMod(F.R, 0)
  Hecke.set_special(Z, :name => "Zero")
  h_SQ_Z = hom(SQ, Z, [zero(Z) for i=1:ngens(SQ)])
  return Hecke.ChainComplex(Oscar.ModuleFP, Oscar.ModuleMap[h_G_F, h_F_SQ, h_SQ_Z], check = false)
end

@doc Markdown.doc"""
    presentation(F::FreeMod)

Return a free resolution of $F$.
"""
function presentation(F::FreeMod)
  Z = FreeMod(F.R, 0)
  Hecke.set_special(Z, :name => "Zero")
  return Hecke.ChainComplex(ModuleFP, ModuleMap[hom(Z, F, FreeModElem[]), hom(F, F, gens(F)), hom(F, Z, [zero(Z) for i=1:ngens(F)])], check = false)
end

@doc Markdown.doc"""
    present_as_cokernel(SQ::SubQuo, task::Symbol = :none)

Return a subquotient $M = R^n / im(f) $, i.e. $M = \text{coker}(f)$, such that
$M \cong SQ$.
If `task` is set to `:with_morphism` or to `:both` then return also an isomorphism $M \to SQ$. Calling `inv()`
on this isomorphism is cheap.
If `task` is set to `:store` then the isomorphism is cached.
If `task` is set to `:morphism` then return only the isomorphism.
"""
function present_as_cokernel(SQ::SubQuo, task::Symbol = :none)
  chainComplex = presentation(SQ)
  R_b = obj(chainComplex, 1)
  f = map(chainComplex, 1)
  g = map(chainComplex, 2)
  presentation_module = quo(R_b, image(f)[1])

  if task == :none
    return presentation_module
  end
  
  # The isomorphism is just the identity matrix
  isomorphism = hom(presentation_module, SQ, [g(x) for x in gens(R_b)])
  inverse_isomorphism = hom(SQ, presentation_module, [presentation_module[i] for i=1:ngens(SQ)])
  isomorphism.inverse_isomorphism = inverse_isomorphism

  if task == :store
    register_morphism!(isomorphism)
    register_morphism!(inverse_isomorphism)
  end
  task == :morphism && return isomorphism
  
  return presentation_module, isomorphism
end

@doc Markdown.doc"""
    is_equal_with_morphism(M::SubQuo{T}, N::SubQuo{T}, task::Symbol = :none) where {T}
If $M = N$ (mathematically, but with (possibly) different generating systems), return $\phi : M \to N$ 
which is mathematically the identity. 
If `task == :inverse` also the inverse map is computed and cached (in the morphism).
If `task == :store` the inverse map is also cached in `M` and `N`.
"""
function is_equal_with_morphism(M::SubQuo{T}, N::SubQuo{T}, task::Symbol = :none) where {T}
  @assert M == N

  M_to_N = hom(M, N, [SubQuoElem(coordinates(m.repres, N), N) for m in gens(M)])

  if task == :store || task == :inverse
    N_to_M = hom(N, M, [SubQuoElem(coordinates(n.repres, M), M) for n in gens(N)])
    M_to_N.inverse_isomorphism = N_to_M
    N_to_M.inverse_isomorphism = M_to_N

    if task == :store
      register_morphism!(M_to_N) 
      register_morphism!(N_to_M)
    end
  end
  
  return M_to_N
end

mutable struct SubQuoHom{T1, T2} <: ModuleMap{T1, T2}
  matrix::MatElem
  header::Hecke.MapHeader
  im::Vector
  inverse_isomorphism::ModuleMap

  function SubQuoHom{T1,T2}(D::SubQuo, C::ModuleFP, im::Vector) where {T1,T2}
    @assert length(im) == ngens(D)
    @assert all(x-> parent(x) === C, im)

    r = new{T1, T2}()
    r.header = Hecke.MapHeader(D, C)
    r.header.image = x->image(r, x)
    r.header.preimage = x->preimage(r, x)
    if C isa FreeMod
      r.im = Vector{FreeModElem}(im)
    elseif C isa SubQuo
      r.im = Vector{SubQuoElem}(im)
    else
      r.im = im
    end

    return r
  end
end

@doc Markdown.doc"""
    SubQuoHom(D::SubQuo, C::ModuleFP, im::Vector)

Return the morphism $D \to C$ for a subquotient $D$ where `D[i]` is mapped to `im[i]`.
In particular, `length(im) == ngens(D)` must hold.
"""
SubQuoHom(D::SubQuo, C::ModuleFP, im::Vector) = SubQuoHom{typeof(D), typeof(C)}(D, C, im)

@doc Markdown.doc"""
    SubQuoHom(D::SubQuo, C::ModuleFP, mat::MatElem)

Return the morphism $D \to C$ corresponding to the given matrix, where $D$ is a subquotient.
`mat` must have `ngens(D)` many rows and `ngens(C)` many columns.
"""
function SubQuoHom(D::SubQuo, C::ModuleFP, mat::MatElem)
  @assert nrows(mat) == ngens(D)
  @assert ncols(mat) == ngens(C)
  if typeof(C) <: FreeMod
    hom = SubQuoHom(D, C, [FreeModElem(sparse_row(mat[i,:]), C) for i=1:ngens(D)])
    return hom
  else
    hom = SubQuoHom(D, C, [SubQuoElem(sparse_row(mat[i,:]), C) for i=1:ngens(D)])
    return hom
  end
end

@doc Markdown.doc"""
    matrix(f::SubQuoHom)

Return the matrix corresponding to `f`. 
The matrix is cached.
"""
function matrix(f::SubQuoHom)
  if !isdefined(f, :matrix)
    D = domain(f)
    C = codomain(f)
    R = base_ring(D)
    matrix = zero_matrix(R, ngens(D), ngens(C))
    for i=1:ngens(D), j=1:ngens(C)
      matrix[i,j] = f.im[i][j]
    end
    f.matrix = matrix
  end
  return f.matrix
end

function show_morphism(f::ModuleMap)
  display(matrix(f))
end

@doc Markdown.doc"""
    hom_tensor(G::ModuleFP, H::ModuleFP, A::Vector{ <: ModuleMap})

Let $G = G_1 \otimes \cdot \otimes G_n$, $H = H_1 \otimes \cdot \otimes H_n$ and `A` an array of morphisms
$f_1, \cdot, f_n$ with $f_i : G_i \to H_i$. Return then $f_1 \otimes \cdot \otimes f_n$.
"""
function hom_tensor(G::ModuleFP, H::ModuleFP, A::Vector{ <: ModuleMap})
  tG = get_special(G, :tensor_product)
  tG === nothing && error("both modules must be tensor products")
  tH = get_special(H, :tensor_product)
  tH === nothing && error("both modules must be tensor products")
  @assert length(tG) == length(tH) == length(A)
  @assert all(i-> domain(A[i]) === tG[i] && codomain(A[i]) === tH[i], 1:length(A))
  #gens of G are G[i][j] tensor G[h][l] for i != h and all j, l
  #such a pure tensor is mapped to A[i](G[i][j]) tensor A[h](G[j][l])
  #thus need the pure map - and re-create the careful ordering of the generators as in the 
  # constructor
  #store the maps? and possibly more data, like the ordeing
  decompose_G = get_special(G, :tensor_generator_decompose_function)
  pure_H = get_special(H, :tensor_pure_function)
  function map_gen(g) # Is there something that generalizes FreeModElem and SubQuoElem?
    g_decomposed = decompose_G(g)
    image_as_tuple = Tuple(f(x) for (f,x) in zip(A,g_decomposed))
    res = pure_H(image_as_tuple)
    return res
  end
  return hom(G, H, map(map_gen, gens(G)))
end

@doc Markdown.doc"""
    hom_prod_prod(G::ModuleFP, H::ModuleFP, A::Matrix{<:ModuleMap})

Let $G = G_1 \oplus \cdot \oplus G_n$, $H = H_1 \oplus \cdot \oplus H_m$ and $A = (f_{ij})_{1\le i\le n,1\le j\le m}$ with 
$f_{ij} : G_i \to H_j$ morphisms. Return the morphism $f : G \to H$ corresponding to $A$.
"""
function hom_prod_prod(G::ModuleFP, H::ModuleFP, A::Matrix{<:ModuleMap})
  tG = get_special(G, :direct_product)
  tG === nothing && error("both modules must be direct products")
  tH = get_special(H, :direct_product)
  tH === nothing && error("both modules must be direct products")
  @assert length(tG) == size(A, 1) && length(tH) == size(A, 2)
  @assert all(ij -> domain(A[ij[1],ij[2]]) === tG[ij[1]] && codomain(A[ij[1],ij[2]]) === tH[ij[2]], Base.Iterators.ProductIterator((1:size(A, 1), 1:size(A, 2))))
  #need the canonical maps..., maybe store them as well?
  return hom(G,H,[Base.sum([Hecke.canonical_injection(H,j)(Base.sum([A[i,j](Hecke.canonical_projection(G,i)(g)) for i=1:length(tG)])) for j=1:length(tH)]) for g in gens(G)])
end
# hom(prod -> X), hom(x -> prod)
# if too much time: improve the hom(A, B) in case of A and/or B are products - or maybe not...
# tensor and hom functors for chain complex
# dual: ambig: hom(M, R) or hom(M, Q(R))?

@doc Markdown.doc"""
    coordinates(a::FreeModElem, SQ::SubQuo)::Union{Nothing,Oscar.SRow}

Compute a sparse row `r` such that `a` is a representative of `SubQuoElem(r, SQ)`.
If no such `r` exists, `nothing` is returned.
"""
function coordinates(a::FreeModElem, SQ::SubQuo)::Union{Nothing,Oscar.SRow}
  if iszero(a)
    return sparse_row(base_ring(parent(a)))
  end
  oscar_assure(SQ.sub.gens)
  if isdefined(SQ, :quo)
    oscar_assure(SQ.quo.gens)
    generators = sum(SQ.sub, SQ.quo)
  else
    generators = SQ.sub
  end
  S = singular_generators(generators.gens)
  b = ModuleGens([a], SQ.sum.gens.SF)
  singular_assure(b)
  s, r = Singular.lift(S, singular_generators(b))
  if Singular.ngens(s) == 0 || iszero(s[1])
    return nothing
  end
  Rx = base_ring(SQ)
  return sparse_row(Rx, s[1], 1:ngens(SQ))
end

@doc Markdown.doc"""
    represents_element(a::FreeModElem, SQ::SubQuo)

Check if `a` represents an element `SQ`.
"""
function represents_element(a::FreeModElem, SQ::SubQuo)
  return !isnothing(coordinates(a,SQ))
end

hom(D::SubQuo, C::ModuleFP, A::Vector{<:Any}) = SubQuoHom(D, C, A)

@doc Markdown.doc"""
    image(f::SubQuoHom, a::SubQuoElem)

Return $f(a)$.
"""
function image(f::SubQuoHom, a::SubQuoElem)
  # TODO matrix vector multiplication
  @assert a.parent === domain(f)
  i = zero(codomain(f))
  b = coeffs(a)
  for (p,v) = b
    i += v*f.im[p]
  end
  return i
end

@doc Markdown.doc"""
    image(f::SubQuoHom, a::FreeModElem)

Return $f(a)$. `a` must represent an element in the domain of `f`.
"""
function image(f::SubQuoHom, a::FreeModElem)
  return image(f, SubQuoElem(a, domain(f)))
end

@doc Markdown.doc"""
    preimage(f::SubQuoHom, a::Union{SubQuoElem,FreeModElem})

Compute a preimage of `a` under `f`.
"""
function preimage(f::SubQuoHom, a::Union{SubQuoElem,FreeModElem})
  @assert parent(a) === codomain(f)
  D = domain(f)
  i = zero(D)
  b = coordinates(typeof(a) <: FreeModElem ? a : a.repres, image(f)[1])
  for (p,v) = b
    i += v*gen(D, p)
  end
  return i
end

(f::SubQuoHom)(a::FreeModElem) = image(f, a)
(f::SubQuoHom)(a::SubQuoElem) = image(f, a)

@doc Markdown.doc"""
    iszero(a::SubQuoElem)

Return if the subquotient element `a` is zero.
"""
function iszero(a::SubQuoElem)
  C = parent(a)
  if !isdefined(C, :quo)
    return iszero(a.repres)
  end
  x = _reduce(convert(C.quo.gens.SF, a.repres), singular_generators(std_basis(C.quo)))
  return iszero(x)
end

@doc Markdown.doc"""
    hom(F::FreeMod, G::FreeMod)

Return a subquotient $S$ such that $\text{Hom}(F,G) \cong S$ along with a function 
that converts elements from $S$ into morphisms $F \to G$.
"""
function hom(F::FreeMod, G::FreeMod)
  @assert base_ring(F) === base_ring(G)
  GH = FreeMod(F.R, rank(F) * rank(G))
  GH.S = [Symbol("($i -> $j)") for i = F.S for j = G.S]

  #list is g1 - f1, g2-f1, g3-f1, ...
  X = Hecke.MapParent(F, G, "homomorphisms")
  n = ngens(F)
  m = ngens(G)
  R = base_ring(F)
  function im(x::FreeModElem)
    return hom(F, G, [FreeModElem(x.coords[R, (i-1)*m+1:i*m], G) for i=1:n])
  end
  function pre(h::FreeModuleHom)
    s = sparse_row(F.R)
    o = 0
    for i=1:n
      for (p,v) = h(gen(F, i)).coords
        push!(s.pos, o+p)
        push!(s.values, v)
      end
      o += m
    end
    return FreeModElem(s, GH)
  end
  to_hom_map = Hecke.MapFromFunc(im, pre, GH, X)
  Hecke.set_special(GH, :show => Hecke.show_hom, :hom => (F, G), :module_to_hom_map => to_hom_map)
  return GH, to_hom_map
end

@doc Markdown.doc"""
    kernel(h::FreeModuleHom)

Compute the kernel $K$ of `h` along with the inclusion morphism 
of $K$ into the domain of `h`.
"""
function kernel(h::FreeModuleHom)  #ONLY for free modules...
  G = domain(h)
  R = base_ring(G)
  if ngens(G) == 0
    s = sub(G, gens(G))
    return s, hom(s, G, gens(G))
  end
  g = map(h, basis(G))
  if isa(codomain(h), SubQuo)
    g = [x.repres for x = g]
    if isdefined(codomain(h), :quo)
      append!(g, collect(codomain(h).quo.gens))
    end
  end
  #TODO allow sub-quo here as well
  b = ModuleGens(g)
  k = syzygy_module(b)
  if isa(codomain(h), SubQuo)
    s = collect(k.sub.gens)
    k = sub(G, [FreeModElem(x.coords[R,1:dim(G)], G) for x = s])
  else
    #the syzygie_module creates a new free module to work in
    k = sub(G, [FreeModElem(x.coords, G) for x = collect(k.sub.gens)])
  end
  @assert k.F === G
  c = collect(k.sub.gens)
  return k, hom(k, parent(c[1]), c)
end

@doc Markdown.doc"""
    image(h::FreeModuleHom)

Compute the image of `h`. Return also the inclusion map into the codomain of `h`.
"""
function image(h::FreeModuleHom)
  si = [x for x = map(h, basis(domain(h))) if !iszero(x)]
  s = sub(codomain(h), si)
  return s, hom(s, codomain(h), si)
end

@doc Markdown.doc"""
    image(h::SubQuoHom)

Compute the image of `h`. Return also the inclusion map into the codomain of `h`.
"""
function image(h::SubQuoHom)
  s = sub(codomain(h), h.im)
  return s, hom(s, codomain(h), h.im)
end

@doc Markdown.doc"""
    kernel(h::SubQuoHom)

Compute the kernel $K$ of `h` along with the inclusion morphism 
of $K$ into the domain of `h`.
"""
function kernel(h::SubQuoHom)
  D = domain(h)
  R = base_ring(D)
  F = FreeMod(R, ngens(D))
  hh = hom(F, codomain(h), map(h, gens(D)))
  k = kernel(hh)
  @assert domain(k[2]) === k[1]
  @assert codomain(k[2]) === F
  hh = hom(F, D, gens(D))
  im::Vector{SubQuoElem} = map(x->hh(k[2](x)), gens(k[1]))
  k = sub(D, im)
  return k, hom(k, D, im)
end

@doc Markdown.doc"""
    free_resolution(F::FreeMod)

Compute a free resolution of the free module `F`.
"""
function free_resolution(F::FreeMod)
  return presentation(F)
end

@doc Markdown.doc"""
    free_resolution(S::SubQuo, limit::Int = -1)

Compute a free resolution of `S`. If `limit != -1` the free resolution
is only computed up to the `limit`-th free module.
"""
function free_resolution(S::SubQuo, limit::Int = -1)
  p = presentation(S)
  mp = [map(p, j) for j=1:length(p)]
  while true
    k, mk = kernel(mp[1])
    nz = findall(x->!iszero(x), gens(k))
    if length(nz) == 0 
      Z = FreeMod(base_ring(S), 0)
      Hecke.set_special(Z, :name => "Zero")
      h = hom(Z, domain(mp[1]), FreeModElem[])
      insert!(mp, 1, h)
      break
    elseif limit != -1 && length(mp) > limit
      break
    end
    F = FreeMod(base_ring(S), length(nz))
    g = hom(F, codomain(mk), collect(k.sub.gens)[nz])
    insert!(mp, 1, g)
  end
  return Hecke.ChainComplex(ModuleFP, mp, check = false, direction = :right)
end

function Hecke.ring(I::MPolyIdeal)
  return parent(gen(I, 1))
end

@doc Markdown.doc"""
    free_resolution(I::MPolyIdeal)

Compute a free resolution of `I`.
"""
function free_resolution(I::MPolyIdeal)
  F = free_module(Hecke.ring(I), 1)
  S = sub(F, [x * gen(F, 1) for x = gens(I)])
  n = Hecke.find_name(I)
  if n !== nothing
    AbstractAlgebra.set_name!(S, string(n))
  end
  return free_resolution(S)
end

@doc Markdown.doc"""
    free_resolution(Q::MPolyQuo)

Compute a free resolution of `Q`.
"""
function free_resolution(Q::MPolyQuo)
  F = free_module(Q, 1)
  q = quo(F, [x * gen(F, 1) for x = gens(Q.I)])
  n = Hecke.find_name(Q)
  if n !== nothing
    AbstractAlgebra.set_name!(q, String(n))
  end
  return free_resolution(q)
end

@doc Markdown.doc"""
    iszero(f::ModuleMap)

Return true iff `f` is the zero map.
"""
function iszero(f::ModuleMap)
  return all(iszero, map(f, gens(domain(f))))
end

@doc Markdown.doc"""
    hom(M::ModuleFP, N::ModuleFP)

Return a subquotient $S$ such that $\text{Hom}(M,N) \cong S$ along with a function 
that converts elements from $S$ into morphisms $M \to N$.
"""
function hom(M::ModuleFP, N::ModuleFP)
  #if typeof(M) <: SubQuo && typeof(N) <: SubQuo
  #  return hom2(M,N,false),nothing
  #end
  p1 = presentation(M)
  p2 = presentation(N)
  k, mk = kernel(map(p2, 1))
  #Janko: have R^t1 -- g1 = map(p2, 0) -> R^t0 -> G
  #kernel g1: k -> R^t1
  #source: Janko's CA script: https://www.mathematik.uni-kl.de/~boehm/lehre/17_CA/ca.pdf
  F = FreeMod(base_ring(M), ngens(k))
  g2 = hom(F, codomain(mk), collect(k.sub.gens)) #not clean - but maps not (yet) working
  #step 2
  H_s0_t0, mH_s0_t0 = hom(domain(map(p1, 2)), domain(map(p2, 2)))
  H_s1_t1, mH_s1_t1 = hom(domain(map(p1, 1)), domain(map(p2, 1)))
  D, pro, emb = direct_product(H_s0_t0, H_s1_t1, task = :both)

  H_s1_t0, mH_s1_t0 = hom(domain(map(p1, 1)), domain(map(p2, 2)))

  delta = hom(D, H_s1_t0, [preimage(mH_s1_t0, map(p1, 1)*mH_s0_t0(pro[1](g))-mH_s1_t1(pro[2](g))*map(p2, 1)) for g = gens(D)])

  H_s0_t1, mH_s0_t1 = hom(domain(map(p1, 2)), domain(map(p2, 1)))
  H_s1_t2, mH_s1_t2 = hom(domain(map(p1, 1)), F)

  E, pr = direct_product(H_s0_t1, H_s1_t2, task = :prod)

  rho = hom(E, D, [emb[1](preimage(mH_s0_t0, mH_s0_t1(pr[1](g))*map(p2, 1))) + 
                   emb[2](preimage(mH_s1_t1, map(p1, 1)*mH_s0_t1(pr[1](g)) - mH_s1_t2(pr[2](g))*g2)) for g = gens(E)])
  #need quo(kern(delta), image(rho))
 
  kDelta = kernel(delta)

  #psi = kDelta[2]*pro[1]
  #psi = hom(kDelta[1], H_s0_t0, [psi(g) for g = gens(kDelta[1])])

  H = quo(sub(D, kDelta[1]), image(rho)[1])

  #x in ker delta: mH_s0_t0(pro[1](x)) should be a hom from M to N
  function im(x::SubQuoElem)
    @assert parent(x) === H
    #return SubQuoHom(M, N, mH_s0_t0(pro[1](x.repres)).matrix)
    return hom(M, N, [map(p2, 2)(mH_s0_t0(pro[1](x.repres))(preimage(map(p1, 2), g))) for g = gens(M)])
  end

  function pre(f::ModuleMap)
    @assert domain(f) === M
    @assert codomain(f) === N
    Rs0 = domain(map(p1, 2))
    Rt0 = domain(map(p2, 2))
    g = hom(Rs0, Rt0, [preimage(map(p2, 2), f(map(p1, 2)(g))) for g = gens(Rs0)])

    #return H(preimage(psi, (preimage(mH_s0_t0, g))).repres)
    return SubQuoElem(preimage(kDelta[2], emb[1](preimage(mH_s0_t0, g))).repres, H)
    #return SubQuoElem(emb[1](preimage(mH_s0_t0, g)), H) #???
  end
  to_hom_map = MapFromFunc(im, pre, H, Hecke.MapParent(M, N, "homomorphisms"))
  Hecke.set_special(H, :show => Hecke.show_hom, :hom => (M, N), :module_to_hom_map => to_hom_map)
  return H, to_hom_map
end

@doc Markdown.doc"""
    homomorphism(f::Union{SubQuoElem,FreeModElem})

If `f` is an element in a module created via `hom(M,N)` for some `M` and `N`, 
return the morphism $\phi : M \to N$ that corresponds to `f`.
"""
function homomorphism(f::Union{SubQuoElem,FreeModElem})
  H = f.parent
  to_hom_map = get_special(H, :module_to_hom_map)
  to_hom_map === nothing && error("element doesn't live in a hom module")  
  return to_hom_map(f)
end

@doc Markdown.doc"""
    homomorphism_to_module_elem(H::ModuleFP, phi::ModuleMap)

Let `H` be created via `hom(M,N)` for some `M` and `N`. Return 
the element in `H` corresponding to `phi`.
"""
function homomorphism_to_module_elem(H::ModuleFP, phi::ModuleMap)
  to_hom_map = get_special(H, :module_to_hom_map)
  to_hom_map === nothing && error("module must be a hom module")
  map_to_hom = to_hom_map.g
  return map_to_hom(phi)
end

#TODO
#  replace the +/- for the homs by proper constructors for homs and direct sums
#  relshp to store the maps elsewhere

@doc Markdown.doc"""
    *(h::ModuleMap, g::ModuleMap)

Return the composition $g \circ h$.
"""
function *(h::ModuleMap, g::ModuleMap)
  @assert codomain(h) === domain(g)
  return hom(domain(h), codomain(g), [g(h(x)) for x = gens(domain(h))])
end
-(h::FreeModuleHom, g::FreeModuleHom) = hom(domain(h), codomain(h), [h(x) - g(x) for x = gens(domain(h))])
+(h::FreeModuleHom, g::FreeModuleHom) = hom(domain(h), codomain(h), [h(x) + g(x) for x = gens(domain(h))])


@doc Markdown.doc"""
    restrict_codomain(H::ModuleMap, M::SubQuo)

Return, if possible, a homomorphism, which is mathematically identical to `H`,
but has codomain `M`. `M` has to be a submodule of the codomain of `H`.
"""
function restrict_codomain(H::ModuleMap, M::SubQuo)
  @assert typeof(codomain(H)) <: SubQuo
  return hom(domain(H), M, map(v -> SubQuoElem(v, M), map(x -> H(x).repres, gens(domain(H)))))
end

@doc Markdown.doc"""
    restrict_domain(H::SubQuoHom, M::SubQuo)

Restrict the morphism `H` to `M`. For this `M` has to be a submodule
of the domain of `H`. The relations of `M` must be the relations of 
the domain of `H`.
"""
function restrict_domain(H::SubQuoHom, M::SubQuo)
  for i in M.outgoing_morphisms
    if codomain(i) === domain(H)
      return i*H
    end
  end
  # else there is no cached map
  if ngens(M) > 0
    @assert M.quo == domain(H).quo
  end
  i = sub(domain(H), map(m -> SubQuoElem(repres(m), domain(H)), gens(M)), :store, false)[2]
  return i*H
end

@doc Markdown.doc"""
    Base.inv(H::ModuleMap)

Compute $H^{-1}$. `H` must be bijective.
"""
function Base.inv(H::ModuleMap)
  if isdefined(H, :inverse_isomorphism)
    return H.inverse_isomorphism
  end
  @assert isbijective(H)
  N = domain(H)
  M = codomain(H)

  Hinv = hom(M,N, [preimage(H,m) for m in gens(M)])
  Hinv.inverse_isomorphism = H
  H.inverse_isomorphism = Hinv

  return Hinv
end

##################################################
# direct product
##################################################
@doc Markdown.doc"""
    direct_product(F::FreeMod{T}...; task::Symbol = :sum)

Given free modules $F_i$ compute the direct product $P := F_1\oplus \cdots \oplus F_n$.
If `task` is set to ":prod", an array of maps $\phi_1, \cdot, \phi_n$ is returned such
that $\phi_i$ is the canonical projection $P \to F_i$.
If `task` is set to ":sum", an array of maps $\psi_1, \cdot, \psi_n$ is returned such 
that $\psi_i$ is the canonical injection $F_i \to P$.
If `task` is set to ":both", both, the array of projections and the array of injections,
are returned (with projections first).
"""
function direct_product(F::FreeMod{T}...; task::Symbol = :sum) where {T}
  R = base_ring(F[1])
  G = FreeMod(R, Base.sum([rank(f) for f = F]))
  G.S = []
  for i = 1:length(F)
    s = "("
    for j=1:i-1
      s *= "0, "
    end
    e = ""
    if i<length(F)
      e*=", "
    end
    for j=i+1:length(F)-1
      e *= "0, "
    end
    if i<length(F)
      e *= "0"
    end
    e*=")"

    for t = F[i].S
      push!(G.S, Symbol(s*string(t)*e))
    end
  end
  Hecke.set_special(G, :show => Hecke.show_direct_product, :direct_product => F)
  emb = []
  pro = []
  projection_dictionary = IdDict{Int,ModuleMap}()
  injection_dictionary = IdDict{Int,ModuleMap}()
  Hecke.set_special(G, :projection_morphisms => projection_dictionary, :injection_morphisms => injection_dictionary)
  i = 0
  for f = F
    if task in [:sum, :both]
      push!(emb, hom(f, G, [gen(G, j+i) for j=1:ngens(f)]))
      injection_dictionary[length(emb)] = emb[length(emb)]
    end
    if task in [:prod, :both]
      push!(pro, hom(G, f, vcat(elem_type(f)[zero(f) for j=1:i], gens(f), elem_type(f)[zero(f) for j=i+ngens(f)+1:ngens(G)])))
      projection_dictionary[length(pro)] = pro[length(pro)]
    end
    i += ngens(f)
  end
  if task == :none
    return G
  elseif task == :sum
    return G, emb
  elseif task == :prod
    return G, pro
  elseif task == :both
    return G, pro, emb
  end
end

@doc Markdown.doc"""
    direct_product(G::ModuleFP...; task::Symbol = :none)

Given modules $G_i$ compute the direct product $P := G_1\oplus \cdots \oplus G_n$.
If `task` is set to ":prod", an array of maps $\phi_1, \cdot, \phi_n$ is returned such
that $\phi_i$ is the canonical projection $P \to G_i$.
If `task` is set to ":sum", an array of maps $\psi_1, \cdot, \psi_n$ is returned such 
that $\psi_i$ is the canonical injection $G_i \to P$.
If `task` is set to ":both", both, the array of projections and the array of injections,
are returned (with projections first).
"""
function direct_product(G::ModuleFP...; task::Symbol = :none)
  F, pro, mF = direct_product([free_module(x) for x = G]..., task = :both)
  s, emb_sF = sub(F, vcat([[mF[i](y) for y = gens(G[i], free_module(G[i]))] for i=1:length(G)]...), :both)
  q = vcat([[mF[i](y) for y = rels(G[i])] for i=1:length(G)]...)
  pro_quo = nothing
  if length(q) != 0
    s, pro_quo = quo(s, q, :both)
  end
  Hecke.set_special(s, :show => Hecke.show_direct_product, :direct_product => G)
  projection_dictionary = IdDict{Int,ModuleMap}()
  injection_dictionary = IdDict{Int,ModuleMap}()
  Hecke.set_special(s, :projection_morphisms => projection_dictionary, :injection_morphisms => injection_dictionary)
  if task == :none
    return s
  end
  if task == :prod || task != :sum
    if pro_quo === nothing
      for i=1:length(pro)
        pro[i] = hom(s, G[i], [G[i](pro[i](emb_sF(gen))) for gen in gens(s)]) # TODO distinction between pro on the left and pro on the right side!
        projection_dictionary[i] = pro[i]
      end
    else
      for i=1:length(pro)
        pro[i] = hom(s, G[i], [G[i](pro[i](emb_sF(preimage(pro_quo,gen)))) for gen in gens(s)])
        projection_dictionary[i] = pro[i]
      end
    end
    if task == :prod
      return s, pro
    end
  end
  if task == :sum || task != :prod
    if pro_quo === nothing
      for i=1:length(mF)
        mF[i] = hom(G[i], s, [preimage(emb_sF, mF[i](typeof(G) <: FreeMod ? g : g.repres)) for g in gens(G[i])])
        injection_dictionary[i] = mF[i]
      end
    else
      for i=1:length(mF)
        mF[i] = hom(G[i], s, [pro_quo(preimage(emb_sF, mF[i](typeof(G) <: FreeMod ? g : g.repres))) for g in gens(G[i])])
        injection_dictionary[i] = mF[i]
      end
    end
    if task == :sum
      return s, mF
    else
      return s, pro, mF
    end
  end
end
⊕(M::ModuleFP...) = direct_product(M..., task = :none)


@doc Markdown.doc"""
    Hecke.canonical_injection(G::ModuleFP, i::Int)

Return the canonical injection $G_i \to G$ where $G = G_1 \oplus \cdot \oplus G_n$.
"""
function Hecke.canonical_injection(G::ModuleFP, i::Int)
  H = Hecke.get_special(G, :direct_product)
  if H === nothing
    error("module not a direct product")
  end
  injection_dictionary = Hecke.get_special(G, :injection_morphisms)
  if haskey(injection_dictionary, i)
    return injection_dictionary[i]
  end
  0<i<= length(H) || error("index out of bound")
  j = i == 1 ? 0 : sum(ngens(H[l]) for l=1:i-1) -1
  emb = hom(H[i], G, [G[l+j] for l = 1:ngens(H[i])])
  injection_dictionary[i] = emb
  return emb
end

@doc Markdown.doc"""
    Hecke.canonical_projection(G::ModuleFP, i::Int)

Return the canonical projection $G \to G_i$ where $G = G_1 \oplus \cdot \oplus G_n$.
"""
function Hecke.canonical_projection(G::ModuleFP, i::Int)
  H = Hecke.get_special(G, :direct_product)
  if H === nothing
    error("module not a direct product")
  end
  projection_dictionary = Hecke.get_special(G, :projection_morphisms)
  if haskey(projection_dictionary, i)
    return projection_dictionary[i]
  end
  0<i<= length(H) || error("index out of bound")
  j = i == 1 ? 0 : sum(ngens(H[l]) for l=1:i-1) 
  pro = hom(G, H[i], vcat([zero(H[i]) for l=1:j], gens(H[i]), [zero(H[i]) for l=1+j+ngens(H[i]):ngens(G)]))
  projection_dictionary[i] = pro
  return pro
end
    
##################################################
# Tensor
##################################################

@doc Markdown.doc"""
    tensor_product(G::FreeMod...; task::Symbol = :none)

Given free modules $G_i$ compute the tensor product $G_1\otimes \cdots \otimes G_n$.
If `task` is set to ":map", a map $\phi$ is returned that
maps tuples in $G_1 \times \cdots \times G_n$ to pure tensors
$g_1 \otimes \cdots \otimes g_n$. The map admits a preimage as well.
"""
function tensor_product(G::FreeMod...; task::Symbol = :none)
  s = G[1].S
  t = [[x] for x = 1:ngens(G[1])]
  for H = G[2:end]
    s = [Symbol("$x \\otimes $y") for x = s  for y = H.S]
    t = [push!(deepcopy(x), y) for x = t  for y = 1:ngens(H)]
  end

  F = FreeMod(G[1].R, prod([rank(g) for g in G]))
  F.S = s
  Hecke.set_special(F, :show => Hecke.show_tensor_product, :tensor_product => G)

  function pure(g::FreeModElem...)
    @assert length(g) == length(G)
    @assert all(i -> parent(g[i]) === G[i], 1:length(G))
    z = [[x] for x = g[1].coords.pos]
    zz = g[1].coords.values
    for h = g[2:end]
      zzz = Vector{Int}[]
      zzzz = elem_type(F.R)[]
      for i = 1:length(z)
        for (p, v) = h.coords
          push!(zzz, push!(deepcopy(z[i]), p))
          push!(zzzz, zz[i]*v)
        end
      end
      z = zzz
      zz = zzzz
    end
    indices = Vector{Int}([findfirst(x->x == y, t) for y = z])
    return FreeModElem(sparse_row(F.R, indices, zz), F)
  end
  function pure(T::Tuple)
    return pure(T...)
  end
  function inv_pure(e::FreeModElem)
    if length(e.coords.pos) == 0
      return Tuple(zero(g) for g = G)
    end
    @assert length(e.coords.pos) == 1
    @assert isone(e.coords.values[1])
    return Tuple(gen(G[i], t[e.coords.pos[1]][i]) for i = 1:length(G))
  end

  Hecke.set_special(F, :tensor_pure_function => pure, :tensor_generator_decompose_function => inv_pure)

  if task == :none
    return F
  end

  return F, MapFromFunc(pure, inv_pure, Hecke.TupleParent(Tuple([g[0] for g = G])), F)
end

⊗(G::ModuleFP...) = tensor_product(G..., task = :none)

@doc Markdown.doc"""
    free_module(F::FreeMod)

Just return `F`. This function exists only for compatiblity reasons.
"""
function free_module(F::FreeMod)
  return F
end

@doc Markdown.doc"""
    free_module(F::SubQuo)

Return the embedding free module of `F`.
"""
function free_module(F::SubQuo)
  return F.F
end

@doc Markdown.doc"""
    gens(F::FreeMod, G::FreeMod)

Return the generators of `F` as elements of `G` where `G === F`. This function 
exists only for compatiblity reasons.
"""
function gens(F::FreeMod, G::FreeMod)
  @assert F === G
  return gens(F)
end

@doc Markdown.doc"""
    gens(F::SubQuo, G::FreeMod)

Return the generators of `F` as elements of `G` where `G` is the embedding free module.
"""
function gens(F::SubQuo, G::FreeMod)
  @assert F.F === G
  return [FreeModElem(x.repres.coords, G) for x = gens(F)]
end
rels(F::FreeMod) = elem_type(F)[]
rels(F::SubQuo) = isdefined(F, :quo) ? collect(F.quo.gens) : elem_type(F.F)[]

@doc Markdown.doc"""
    tensor_product(G::ModuleFP...; task::Symbol = :none)

Given modules $G_i$ compute the tensor product $G_1\otimes \cdots \otimes G_n$.
If `task` is set to ":map", a map $\phi$ is returned that
maps tuples in $G_1 \times \cdots \times G_n$ to pure tensors
$g_1 \otimes \cdots \otimes g_n$. The map admits a preimage as well.
"""
function tensor_product(G::ModuleFP...; task::Symbol = :none)
  F, mF = tensor_product([free_module(x) for x = G]..., task = :map)
  # We want to store a dict where the keys are tuples of indices and the values
  # are the corresponding pure vectors (i.e. a tuple (2,1,5) represents the 
  # 2nd, 1st and 5th generator of the 1st, 2nd and 3rd module, which we are 
  # tensoring. The corresponding value is then G[1][2] ⊗ G[2][1] ⊗ G[2][5]). 
  corresponding_tuples_as_indices = vec([x for x = Base.Iterators.ProductIterator(Tuple(1:ngens(x) for x = G))])
  # In corresponding_tuples we store tuples of the actual generators, so in 
  # the example above we would store (G[1][2], G[2][1], G[2][5]).
  corresponding_tuples = map(index_tuple -> Tuple(map(index -> G[index][index_tuple[index]],1:length(index_tuple))), corresponding_tuples_as_indices)

  generating_tensors = map(mF, map(tuple -> map(x -> typeof(parent(x)) <: FreeMod ? x : x.repres, tuple), corresponding_tuples))
  s, emb = sub(F, generating_tensors, :map)
  #s, emb = sub(F, vec([mF(x) for x = Base.Iterators.ProductIterator(Tuple(gens(x, free_module(x)) for x = G))]), :map)
  q = vcat([vec([mF(x) for x = Base.Iterators.ProductIterator(Tuple(i == j ? rels(G[i]) : gens(free_module(G[i])) for i=1:length(G)))]) for j=1:length(G)]...) 
  local projection_map
  if length(q) != 0
    s, projection_map = quo(s, q, :map)
  end

  tuples_pure_tensors_dict = IdDict(zip(corresponding_tuples_as_indices, gens(s)))
  Hecke.set_special(s, :show => Hecke.show_tensor_product, :tensor_product => G)

  
  function pure(tuple_elems::Union{SubQuoElem,FreeModElem}...)
    coeffs_tuples = vec([x for x = Base.Iterators.ProductIterator(Tuple(coeffs(x) for x = tuple_elems))])
    res = zero(s)
    for coeffs_tuple in coeffs_tuples
      indices = map(x -> x[1], coeffs_tuple)
      coeff_for_pure = prod(map(x -> x[2], coeffs_tuple))
      res += coeff_for_pure*tuples_pure_tensors_dict[indices]
    end
    return res
  end
  function pure(T::Tuple)
    return pure(T...)
  end

  decompose_generator = function(v::SubQuoElem)
    i = index_of_gen(v)
    return corresponding_tuples[i]
  end

  Hecke.set_special(s, :tensor_pure_function => pure, :tensor_generator_decompose_function => decompose_generator)

  if task == :none
    return s
  end

  return s, MapFromFunc(pure, Hecke.TupleParent(Tuple([g[0] for g = G])), s)
end

#############################
# Tor
#############################
@doc Markdown.doc"""
    tensor_product(P::ModuleFP, C::Hecke.ChainComplex{ModuleFP})

Apply $P \otimes \bullet$ to `C`.
"""
function tensor_product(P::ModuleFP, C::Hecke.ChainComplex{ModuleFP})
  tensor_chain = Hecke.map_type(C)[]
  tensor_modules = [tensor_product(P, domain(C.maps[1]), task=:store)[1]]
  tensor_modules = vcat(tensor_modules, [tensor_product(P, codomain(f), task=:store)[1] for f in C.maps])

  for i=1:length(C)
    A = tensor_modules[i]
    B = tensor_modules[i+1]

    push!(tensor_chain, hom_tensor(A,B,[identity_map(P), map(C,i)]))
  end

  return Hecke.ChainComplex(ModuleFP, tensor_chain)
end

@doc Markdown.doc"""
    tensor_product(C::Hecke.ChainComplex{ModuleFP}, P::ModuleFP)

Apply $\bullet \otimes P$ to `C`.
"""
function tensor_product(C::Hecke.ChainComplex{ModuleFP}, P::ModuleFP)
  tensor_chain = Hecke.map_type(C)[]
  tensor_modules = [tensor_product(domain(C.maps[1]), P, task=:store)[1]]
  tensor_modules = vcat(tensor_modules, [tensor_product(codomain(f), P, task=:store)[1] for f in C.maps])

  for i=1:length(C)
    A = tensor_modules[i]
    B = tensor_modules[i+1]

    push!(tensor_chain, hom_tensor(A,B,[map(C,i), identity_map(P)]))
  end

  return Hecke.ChainComplex(ModuleFP, tensor_chain)
end

@doc Markdown.doc"""
    tor(M::ModuleFP, N::ModuleFP, i::Int)

Compute $\text{Tor}_i(M,N)$.
"""
function tor(M::ModuleFP, N::ModuleFP, i::Int)
  free_res = free_resolution(M)[1:end-2]
  lifted_resolution = tensor_product(free_res, N) #TODO only three homs are neccessary
  return homology(lifted_resolution,length(lifted_resolution)-i)
end

#TODO, mF
#  (hom lift) => hom and tensor functor
#  filtrations
#  more constructors
#################################################
#
#################################################
@doc Markdown.doc"""
    lift_homomorphism_contravariant(Hom_MP::ModuleFP, Hom_NP::ModuleFP, phi::ModuleMap)

Let `Hom_MP` $= \text{Hom}(M,P)$, `Hom_NP` $= \text{Hom}(N,P)$ and `phi` $= \phi : N \to M$ a morphism.
Compute $\phi^{\ast} : \text{Hom}(M,P) \to \text{Hom}(N,P)$.
"""
function lift_homomorphism_contravariant(Hom_MP::ModuleFP, Hom_NP::ModuleFP, phi::ModuleMap)
  # phi : N -> M
  M_P = get_special(Hom_MP, :hom)
  M_P === nothing && error("Both modules must be hom modules")
  N_P = get_special(Hom_NP, :hom)
  N_P === nothing && error("Both modules must be hom modules")
  
  @assert M_P[2] === N_P[2]
  M,P = M_P
  N,_ = N_P
  @assert domain(phi) === N
  @assert codomain(phi) === M
  
  phi_lifted = hom(Hom_MP, Hom_NP, [homomorphism_to_module_elem(Hom_NP, phi*homomorphism(f)) for f in gens(Hom_MP)])
  return phi_lifted
end

@doc Markdown.doc"""
    lift_homomorphism_covariant(Hom_PM::ModuleFP, Hom_PN::ModuleFP, phi::ModuleMap)

Let `Hom_PM` $= \text{Hom}(P,M)$, `Hom_PN` $= \text{Hom}(P,N)$ and `phi` $= \phi : M \to N$ a morphism.
Compute $\phi_{\ast} : \text{Hom}(P,M) \to \text{Hom}(P,N)$.
"""
function lift_homomorphism_covariant(Hom_PM::ModuleFP, Hom_PN::ModuleFP, phi::ModuleMap)
  # phi : M -> N
  P_M = get_special(Hom_PM, :hom)
  P_M === nothing && error("Both modules must be hom modules")
  P_N = get_special(Hom_PN, :hom)
  P_N === nothing && error("Both modules must be hom modules")

  @assert P_M[1] === P_N[1]
  P,M = P_M
  _,N = P_N
  @assert domain(phi) === M
  @assert codomain(phi) === N

  if iszero(Hom_PN)
    return hom(Hom_PM, Hom_PN, [zero(Hom_PN) for _=1:ngens(Hom_PM)])
  end
  phi_lifted = hom(Hom_PM, Hom_PN, [homomorphism_to_module_elem(Hom_PN, homomorphism(f)*phi) for f in gens(Hom_PM)])
  return phi_lifted
end

@doc Markdown.doc"""
    hom(P::ModuleFP, C::Hecke.ChainComplex{ModuleFP})

Apply $\text{Hom}(P,-)$ to `C`. Return the lifted chain complex.
"""
function hom(P::ModuleFP, C::Hecke.ChainComplex{ModuleFP})
  hom_chain = Hecke.map_type(C)[]
  hom_modules = [hom(P, domain(C.maps[1]))]
  hom_modules = vcat(hom_modules, [hom(P, codomain(f)) for f = C.maps])

  for i=1:length(C)
    A = hom_modules[i][1]
    B = hom_modules[i+1][1]

    push!(hom_chain, lift_homomorphism_covariant(A,B,map(C,i)))
  end
  return Hecke.ChainComplex(ModuleFP, hom_chain)
end

@doc Markdown.doc"""
    hom(C::Hecke.ChainComplex{ModuleFP}, P::ModuleFP)

Apply $\text{Hom}(-,P)$ to `C`. Return the lifted chain complex.
"""
function hom(C::Hecke.ChainComplex{ModuleFP}, P::ModuleFP)
  hom_chain = Hecke.map_type(C)[]
  hom_modules = [hom(domain(C.maps[1]),P)]
  hom_modules = vcat(hom_modules, [hom(codomain(f), P) for f = C.maps])

  for i=1:length(C)
    A = hom_modules[i][1]
    B = hom_modules[i+1][1]

    push!(hom_chain, lift_homomorphism_contravariant(B,A,map(C,i)))
  end
  return Hecke.ChainComplex(ModuleFP, reverse(hom_chain))
end

#############################
@doc Markdown.doc"""
    homology(C::Hecke.ChainComplex{ModuleFP})

Compute all homology groups of `C`.
"""
function homology(C::Hecke.ChainComplex{ModuleFP})
  H = SubQuo[]
  for i=1:length(C)-1
    push!(H, quo(kernel(C.maps[i+1])[1], image(C.maps[i])[1]))
  end
  return H
end

@doc Markdown.doc"""
    homology(C::Hecke.ChainComplex{ModuleFP}, i::Int)

Compute the `i`-th homology of `C`.
"""
function homology(C::Hecke.ChainComplex{ModuleFP}, i::Int)
  @assert length(C) > 0 #TODO we need actually only the base ring
  if i == 0
    return kernel(map(C,1))[1]
  elseif i == length(C)
    return quo(obj(C,i),image(map(C,i))[1])
  elseif i < 0 || i > length(C)
    return FreeMod(base_ring(obj(C,1)),0)
  else
    return quo(kernel(map(C,i+1))[1], image(map(C,i))[1])
  end
end

#############################
# Ext
#############################
@doc Markdown.doc"""
    ext(M::ModuleFP, N::ModuleFP, i::Int)

Compute $\text{Ext}^i(M,N)$.
"""
function ext(M::ModuleFP, N::ModuleFP, i::Int)
  free_res = free_resolution(M)[1:end-2]
  lifted_resolution = hom(free_res, N) #TODO only three homs are neccessary
  return homology(lifted_resolution,i)
end

#############################
# TODO ?
#############################
@doc Markdown.doc"""
    map_canonically(M::SubQuo, v::SubQuoElem)

Map the element `v` to an element of the module `M` using cached 
canonical homomorphisms between the parent Module of `v` and `M`.
"""
function map_canonically(M::SubQuo, v::SubQuoElem)
  N = parent(v)
  if N===M
    return v
  end

  # Breadth-First Search to find path to N:
  parent_hom = IdDict{SubQuo,ModuleMap}()
  modules = Set([M])
  found_N = false
  for A in modules
    for H in A.incoming_morphisms
      B = domain(H)
      if B!==A # on trees "B!==A" is enough!
        if !(B in modules)
          parent_hom[B] = H
          push!(modules,B)
        end
      end
      if B===N
        found_N = true
        break
      end
    end
    if found_N
      break
    end
  end
  if !found_N
    throw(DomainError("There is no path of canonical homomorphisms between the modules!"))
  end
  result = v
  A = N
  while A !== M
    H = parent_hom[A]
    result = H(result)
    A = codomain(H)
  end
  return result
end

function all_canonical_maps(M::SubQuo, N::SubQuo)
  # from N to M

  all_paths = []

  function helper_dfs(U::SubQuo, D::SubQuo, visited::Set, path::Vector)
    if U === D
      push!(all_paths, path)
      return
    end
    for neighbor_morphism in U.outgoing_morphisms
      if !(neighbor_morphism in visited)
        helper_dfs(codomain(neighbor_morphism), D, union(visited, Set([neighbor_morphism])), union(path, [neighbor_morphism]))
      end
    end
  end

  helper_dfs(N, M, Set(), [])

  morphisms = Vector{ModuleMap}()
  for path in all_paths
    phi = identity_map(N)
    for h in path
      phi = phi*h
    end
    push!(morphisms, phi)
  end

  return morphisms
end

#############################
# Useful functions
#############################

@doc Markdown.doc"""
    register_morphism!(f::ModuleMap)

Cache the morphism `f` in the corresponding caches of the domain and codomain of `f`.
"""
function register_morphism!(f::ModuleMap)
  push!(domain(f).outgoing_morphisms, f)
  push!(codomain(f).incoming_morphisms, f)
end

#############################
#TODO move to Hecke
#  re-evaluate and use or not
function differential(c::Hecke.ChainComplex, i::Int)
  return map(c,length(c)-i)
end

function module_in_complex(c::Hecke.ChainComplex, i::Int)
  return obj(c,length(c)-i)
end

getindex(c::Hecke.ChainComplex, i::Int) = module_in_complex(c,i)

function Base.getindex(r::Hecke.SRow, u::UnitRange)
  R = base_ring(r)
  s = sparse_row(R)
  shift = 1-first(u)
  for (p,v) = r
    if p in u
      push!(s.pos, p+shift)
      push!(s.values, v)
    end
  end
  return s
end

function Base.getindex(r::Hecke.SRow, R::AbstractAlgebra.Ring, u::UnitRange)
  s = sparse_row(R)
  shift = 1-first(u)
  for (p,v) = r
    if p in u
      push!(s.pos, p+shift)
      push!(s.values, v)
    end
  end
  return s
end

function getindex(a::Hecke.SRow, b::AbstractArray{Int, 1})
  if length(a.pos) == 0
    return a
  end
  m = minimum(b)
  b = sparse_row(parent(a.values[1]))
  for (k,v) = a
    if k in b
      push!(b.pos, k-b+1)
      push!(b.values, v)
    end
  end
  return b
end

@doc Markdown.doc"""
    sparse_row(A::MatElem)

Convert `A` to a sparse row. 
`nrows(A) == 1` must hold.
"""
function sparse_row(A::MatElem)
  @assert nrows(A) == 1
  return Hecke.sparse_matrix(A)[1]
end

@doc Markdown.doc"""
    dense_row(r::Hecke.SRow, n::Int)

Convert `r[1:n]` to a dense row, that is an AbstractAlgebra matrix.
"""
function dense_row(r::Hecke.SRow, n::Int)
  R = base_ring(r)
  A = zero_matrix(R, 1, n)
  for i in intersect(r.pos, 1:n)
    A[1,i] = r[i]
  end
  return A
end

##############################
#should be in Singular.jl
function Singular.intersection(a::Singular.smodule, b::Singular.smodule)
  c = base_ring(a)
  return Singular.Module(c, Singular.libSingular.id_Intersection(a.ptr, b.ptr, c.ptr))
end

function _reduce(a::Singular.smodule, b::Singular.smodule)
  @assert b.isGB
  p = Singular.libSingular.p_Reduce(a.ptr, b.ptr, base_ring(b).ptr)
  return Singular.Module(base_ring(b), p)
end

function _reduce(a::Singular.svector, b::Singular.smodule)
  @assert b.isGB
  p = _reduce(Singular.Module(base_ring(b), a), b)[1]
  return Singular.Module(base_ring(b), p)[1]
end

#TODO: tensor_product from Raul's H is broken


######################################
# Migrating test
######################################
@doc Markdown.doc"""
    projection(F::FreeMod, indices::AbstractArray)

Return the canonical projection from $F = R^I$ to $R^(\texttt{indices})$ where $\texttt{indices} \subset I$.
"""
function projection(F::FreeMod, indices::AbstractArray)
  @assert all(x -> x <= ngens(F), indices)
  @assert length(Set(indices)) == length(indices) # unique indices
  R = base_ring(F)
  G = FreeMod(R, length(indices))
  return hom(F, G, [i in indices ? G[findfirst(x->x==i,indices)] : zero(G) for i=1:ngens(F)])
end

@doc Markdown.doc"""
    preimage(H::SubQuoHom,elems::Vector{SubQuoElem{T}}, task::Symbol = :none) where {T}

Return the preimage of the submodule generated by the Elements `elems` under $H$
as a subquotient, as well as the injection homomorphism into the domain of $H$.
"""
function preimage(H::SubQuoHom,elems::Vector{SubQuoElem{T}}, task::Symbol = :none) where {T}
  if length(elems)==0
      throw(ArgumentError("too few arguments"))
  end
  R = base_ring(domain(H))
  row_length = ngens(codomain(H))
  submod = vcat((dense_row(coeffs(e), row_length) for e in elems)...)
  C = matrix(present_as_cokernel(codomain(H)).quo)
  A = vcat(matrix(H), C, submod)
  G = FreeMod(R, nrows(A))
  A = FreeModuleHom(G, FreeMod(R, ncols(A)), A)
  #K = kernel(A)
  K,kernel_injection = kernel(A)
  N = domain(H)
  n = ngens(N)
  generators = Vector{SubQuoElem{T}}()
  projection_map = projection(G, 1:n)
  for i=1:ngens(K)
      coeffs_for_new = projection_map(kernel_injection(K[i])).coords
      if isempty(coeffs_for_new)
        continue
      end
      new = SubQuoElem(coeffs_for_new, N)
      if !iszero(new)
          push!(generators, new)
      end
  end
  if length(generators)==0
      push!(generators,zero(N))
  end

  
  preimage, emb = sub(domain(H), generators, :map)
  preimage_pruned, prune_isomorphism, _ = simplify(preimage)
  if task != :none
    return preimage_pruned, prune_isomorphism*emb
  else
    return preimage_pruned
  end
end

@doc Markdown.doc"""
    matrix_kernel(A::MatElem)

Compute the kernel of `A` where `A` is considered as the correponding morphism
between free modules.
"""
function matrix_kernel(A::MatElem)
  R = base_ring(A)
  F_domain = FreeMod(R, nrows(A))
  F_codomain = FreeMod(R, ncols(A))

  phi = FreeModuleHom(F_domain, F_codomain, A)
  _, inclusion = kernel(phi)
  return matrix(inclusion)
end

@doc Markdown.doc"""
    simplify(M::SubQuo)

Simplify the given subquotient `M` and return the simplified subquotient `N` along
with the injection map $N \to M$ and the projection map $M \to N$.
"""
function simplify(M::SubQuo)
  function unit_vector_in_relations(i::Int, M::SubQuo)
    if !isdefined(M, :quo)
      return false
    end
    reduced_unit_vector = _reduce(convert(M.quo.gens.SF, M.F[i]), singular_generators(std_basis(M.quo)))
    return iszero(reduced_unit_vector)
  end

  function delete_rows(A::MatElem, to_delete::Vector{Int})
    Mat = A[setdiff(1:nrows(A),to_delete),:]
    return Mat
  end
  function delete_columns(A::MatElem, to_delete::Vector{Int})
    return delete_rows(A', to_delete)'
  end

  function assign_row!(A::MatElem, v::Vector, row_index::Int)
    if length(v) != size(A)[2]
      throw(DimensionMismatch("Different row lengths"))
    end
    for i=1:length(v)
      A[row_index,i] = v[i]
    end
    return A
  end

  function assign_row!(A::MatElem, v::MatElem, row_index::Int)
    if size(v)[1] > 1
      throw(DimensionMismatch("Expected row vector"))
    end
    if length(v) != size(A)[2]
      throw(DimensionMismatch("Different row lengths"))
    end
    for i=1:length(v)
      A[row_index,i] = v[1,i]
    end
    return A
  end

  function rows_to_delete(A::MatElem, max_index::Int)
    to_delete_indices::Vector{Int} = []
    corresponding_row_index::Vector{Int} = []
    K = matrix_kernel(A)
    for i=1:size(K)[1], j=1:max_index
      if isunit(K[i,j])
        deletion_possible = true
        for k in to_delete_indices
          if !iszero(K[i,k])
            deletion_possible = false
            break
          end
        end
        if deletion_possible
          push!(to_delete_indices, j)
          push!(corresponding_row_index, i)
        end
      end
    end
    return to_delete_indices, corresponding_row_index, K
  end

  R = base_ring(M)
  #remove columns

  M_generators = matrix(M.sub)
  M_relations = isdefined(M, :quo) ? matrix(M.quo) : zero_matrix(R, 1,ncols(M_generators))

  to_delete::Vector{Int} = []
  for i=1:size(M_relations)[2]
    if unit_vector_in_relations(i, M)
      push!(to_delete, i)
    end
  end

  new_generators = delete_columns(M_generators, to_delete)
  new_relations = delete_columns(M_relations, to_delete)

  to_delete,_,_ = rows_to_delete(vcat(new_generators, new_relations)',size(new_relations)[2])

  new_generators = delete_columns(new_generators, to_delete)
  new_relations = delete_columns(new_relations, to_delete)

  #remove rows
  #simplify relations
  to_delete,_,_ = rows_to_delete(new_relations, size(new_relations)[1])

  new_relations = delete_rows(new_relations, to_delete)

  #simplify generators
  to_delete, corresponding_row, K_gen = rows_to_delete(vcat(new_generators, new_relations), size(new_generators)[1])


  injection_matrix = delete_rows(identity_matrix(R, size(M_generators)[1]), to_delete)
  projection_matrix = zero_matrix(R, size(M_generators)[1], size(K_gen)[2]-length(to_delete))
  for i=1:size(M_generators)[1]
    if i in to_delete
      index = findfirst(x -> x==i, to_delete)
      assign_row!(projection_matrix, R(-1)*R(inv(coeff(K_gen[corresponding_row[index],i], 1)))*delete_columns(K_gen[corresponding_row[index],:], to_delete), i)
    else
      unit_vector_index = i-length(filter(x -> x < i, to_delete))
      unit_vector = [j == unit_vector_index ? R(1) : R(0) for j=1:size(projection_matrix)[2]]
      assign_row!(projection_matrix, unit_vector, i)
    end
  end

  new_generators = delete_rows(new_generators, to_delete)

  if length(new_generators)==0
    zero_module = FreeMod(R,0)
    injection = FreeModuleHom(zero_module, M, [])
    projection = SubQuoHom(M, zero_module, [zero(zero_module) for i=1:ngens(M)])
    # TODO early return or register morphisms?
    return zero_module,injection,projection
  else
    SQ = iszero(new_relations) ? SubQuo(SubModuleOfFreeModule(new_generators)) : SubQuo(new_generators, new_relations)
    injection = SubQuoHom(SQ, M, injection_matrix)
    projection = SubQuoHom(M, SQ, projection_matrix[:,1:size(projection_matrix)[2]-size(new_relations)[1]])
  end
  register_morphism!(injection)
  register_morphism!(projection)
  injection.inverse_isomorphism = projection
  projection.inverse_isomorphism = injection

  return SQ,injection,projection
end

######################################
# Not only for testing
######################################
@doc Markdown.doc"""
    matrix_to_map(F::FreeMod{T}, A::MatElem{T}) where T

Converts a given $n \times m$-matrix into the corresponding morphism $A : R^n \to F$, 
with `rank(F) == m`.
"""
function matrix_to_map(F::FreeMod{T}, A::MatElem{T}) where T
  R = base_ring(F)
  F_domain = FreeMod(R, nrows(A))

  phi = FreeModuleHom(F_domain, F, A)
  return phi
end

@doc Markdown.doc"""
    matrix_to_map(A::MatElem)

Converts a given $n \times m$-matrix into the corresponding morphism $A : R^n \to R^m$.
"""
function matrix_to_map(A::MatElem)
  R = base_ring(A)
  F_codomain = FreeMod(R, ncols(A))
  return matrix_to_map(F_codomain,A)
end

@doc Markdown.doc"""
    isinjective(f::ModuleMap)

Test if `f` is injective.
"""
function isinjective(f::ModuleMap)
  return iszero(kernel(f)[1])
end

@doc Markdown.doc"""
    issurjective(f::ModuleMap)

Test if `f` is surjective.
"""
function issurjective(f::ModuleMap)
  return image(f)[1] == codomain(f)
end

@doc Markdown.doc"""
    isbijective(f::ModuleMap)

Test if `f` is bijective.
"""
function isbijective(f::ModuleMap)
  return isinjective(f) && issurjective(f)
end

@doc Markdown.doc"""
    iswelldefined(H::ModuleMap)

Test if `H` is well-defined.
"""
function iswelldefined(H::ModuleMap)
  if typeof(H) <: FreeModuleHom
    return true
  end
  M = domain(H)
  C = matrix(present_as_cokernel(M).quo)
  n,m = size(C)
  g = M[1]
  ImH = map(x -> H(x), gens(M))
  for i=1:n
    if !iszero(Base.sum([C[i,j]*ImH[j] for j=1:m]))
      return false
    end
  end
  return true
end

#############################################
# Test hom
#############################################
function to_julia_matrix(A::Union{MatElem})
  return eltype(A)[A[i, j] for i = 1:nrows(A), j = 1:ncols(A)]
end

function Base.reshape(M::MatElem, n, m)
  julia_matrix = to_julia_matrix(M)
  julia_matrix = reshape(julia_matrix, n, m)
  R = base_ring(M)
  mat_space = MatrixSpace(R, n, m)
  return mat_space(julia_matrix)
end

function hom2(f1::MatElem{T}, g1::MatElem{T}) where T
  R = base_ring(f1)
  s1, s0 = size(f1)
  t1, t0 = size(g1)

  g2 = matrix_kernel(g1)
  n = s1*t0
  m = s0*t0 + s1*t1
  delta::MatrixElem{T} = zero_matrix(R, m,n)
  for j=1:m
    b_vector::MatrixElem{T} = zero_matrix(R, 1,m)
    b_vector[1,j] = R(1)
    A = reshape(b_vector[1,1:s0*t0], s0, t0)
    B = reshape(b_vector[1,s0*t0+1:length(b_vector)], s1, t1)
    res = f1*A - B*g1
    delta[j,:] = reshape(res, 1, n)
  end

  gamma = matrix_kernel(delta)

  t2 = size(g2)[1]
  n = m
  m = s0*t1 + s1*t2
  rho::MatrixElem{T} = zero_matrix(R, m,n)
  for j=1:m
    b_vector = zero_matrix(R, 1,m)
    b_vector[1,j] = R(1)
    C = reshape(b_vector[1,1:s0*t1], s0, t1)
    D = reshape(b_vector[1,s0*t1+1:length(b_vector)], s1, t2)
    res1 = C*g1
    res2 = f1*C - D*g2
    rho[j,1:length(res1)] = reshape(res1, 1,length(res1))
    rho[j,length(res1)+1:end] = reshape(res2, 1,length(res2))
  end

  M = SubQuo(gamma, rho)

  function convert_to_matrix(v::SubQuoElem{T})
    if parent(v) !== M
      throw(DomainError("v does not represent a homomorphism"))
    end
    R = base_ring(M)
    A = reshape(dense_row(v.repres.coords[R, 1:s0*t0], s0*t0), s0, t0)
    return A
  end

  return M, convert_to_matrix
end


# since hom yields possibly wrong results, this is an alternative implementation for comparison, 
# which is known to work correctly in various examples (by comparing with Macaulay2 and by testing 
# whether the homomorphism corresponding to elements of the subquotient are well-defined
# the function also supports simplification of the subquotient, while retaining the correspondence to 
# morphisms, which is essential for checking correctness and practical use of the output
@doc Markdown.doc"""
    hom2(M::Subquotient,N::Subquotient)
Return a subquotient $S$ such that $\text{Hom}(M,N) \cong S$
"""
function hom2(M::SubQuo{T},N::SubQuo{T},simplify_task=true) where T
  f1 = matrix(present_as_cokernel(M).quo)
  g1 = matrix(present_as_cokernel(N).quo)
  R = base_ring(M)
  SQ, convert_to_matrix = hom2(f1,g1)
  if simplify_task
    SQ2, i, p = simplify(SQ)
    to_homomorphism = function(elem::SubQuoElem{T})
      elem2 = i(elem)
      A = convert_to_matrix(elem2)
      return SubQuoHom(M,N,A)
    end
    to_subquotient_elem = function(H::ModuleMap)
      m = length(matrix(H))
      v = reshape(matrix(H),1,m)
      tmp_sq = SubQuo(matrix(SQ.sub)[:,1:m], matrix(SQ.quo)[:,1:m])
      v = FreeModElem(sparse_row(v), FreeMod(R, length(v)))
      coeffs = coordinates(v, tmp_sq)
      return p(SubQuoElem(coeffs, SQ))
    end

    to_hom_map = MapFromFunc(to_homomorphism, to_subquotient_elem, SQ2, Hecke.MapParent(M, N, "homomorphisms"))
    Hecke.set_special(SQ2, :hom => (M, N), :module_to_hom_map => to_hom_map)

    return SQ2
  else
    to_subquotient_elem = function(H::ModuleMap)
      m = length(matrix(H))
      v = reshape(matrix(H),1,m)
      tmp_sq = SubQuo(matrix(SQ.sub)[:,1:m], matrix(SQ.quo)[:,1:m])
      v = FreeModElem(sparse_row(v), FreeMod(R, length(v)))
      coeffs = coordinates(v, tmp_sq)
      return SubQuoElem(coeffs, SQ)
    end
    to_homomorphism = function(elem::SubQuoElem{T})
      A = convert_to_matrix(elem)
      return SubQuoHom(M,N,A)
    end

    to_hom_map = MapFromFunc(to_homomorphism, to_subquotient_elem, SQ, Hecke.MapParent(M, N, "homomorphisms"))
    Hecke.set_special(SQ, :hom => (M, N), :module_to_hom_map => to_hom_map)

    return SQ
  end
end<|MERGE_RESOLUTION|>--- conflicted
+++ resolved
@@ -1,7 +1,3 @@
-<<<<<<< HEAD
-export presentation, ModuleFP, AbstractFreeMod, AbstractSubQuo,
-       AbstractFreeModElem, AbstractSubQuoElem, ModuleMap
-=======
 export FreeMod, presentation, FreeModElem, coords, coeffs, repres, 
       FreeModuleHom, SubQuo, cokernel, SubQuoElem, index_of_gen, sub,
       quo, presentation, present_as_cokernel, is_equal_with_morphism, 
@@ -10,8 +6,8 @@
       restrict_codomain, restrict_domain, direct_product, tensor_product, 
       free_module, tor, lift_homomorphism_contravariant, lift_homomorphism_covariant, 
       ext, map_canonically, all_canonical_maps, register_morphism!, dense_row, 
-      matrix_kernel, simplify, matrix_to_map, isinjective, issurjective, isbijective, iswelldefined
->>>>>>> 98f55f51
+      matrix_kernel, simplify, matrix_to_map, isinjective, issurjective, isbijective, iswelldefined,
+      ModuleFP, AbstractFreeMod, AbstractSubQuo, AbstractFreeModElem, AbstractSubQuoElem, ModuleMap
 
 # TODO replace asserts by error messages?
 
