###############################################################################
###############################################################################
### Iterators
###############################################################################
###############################################################################

@doc Markdown.doc"""
    rays(PF::PolyhedralFan)

Return the rays of `PF`.

# Examples
The rays of a normal fan of a cube point in every positive and negative unit
direction.
```jldoctest
julia> C = cube(3);

julia> NF = normal_fan(C);

julia> rays(NF)
6-element VectorIterator{RayVector{Polymake.Rational}}:
 [1, 0, 0]
 [-1, 0, 0]
 [0, 1, 0]
 [0, -1, 0]
 [0, 0, 1]
 [0, 0, -1]
```
"""
rays(PF::PolyhedralFan) = VectorIterator{RayVector{Polymake.Rational}}(pm_object(PF).RAYS)

@doc Markdown.doc"""
    maximal_cones(PF::PolyhedralFan)

Return the maximal cones of `PF`.

# Examples
Here we ask for the the number of rays for each maximal cone of the face fan of
the 3-cube and use that `maximal_cones` returns an iterator.
```jldoctest
julia> PF = face_fan(cube(3));

julia> for c in maximal_cones(PF)
       println(nrays(c))
       end
4
4
4
4
4
4
```
"""

#TODO: should the documentation mention maximal_cones_as_incidence_matrix?
#      similarly for cone ray iterators and facet iterators?
@doc Markdown.doc"""
    maximal_cones(PF::PolyhedralFan, as = :cones)

Return an iterator over the maximal cones of `PF`.
"""
function maximal_cones(PF::PolyhedralFan)
   MaximalConeIterator(PF)
end

struct MaximalConeIterator
    PF::PolyhedralFan
end

function Base.iterate(iter::MaximalConeIterator, index = 1)
    if index > nmaximal_cones(iter.PF)
        return nothing
    end
    current_cone = Cone(Polymake.fan.cone(pm_object(iter.PF), index - 1))
    return (current_cone, index + 1)
end
Base.length(iter::MaximalConeIterator) = nmaximal_cones(iter.PF)

<<<<<<< HEAD
@doc Markdown.doc"""
    cones(as::Type{T} = Cone, PF::PolyhedralFan, cone_dim::Int)

Return an iterator over the cones of `PF` of dimension `cone_dim`.

The returned type is specified by the argument `as`, including:
* `Cone` (default).

# Examples
The 12 edges of the 3-cube correspond to the 2-dimensional cones of its face fan:
```jldoctest
julia> PF = face_fan(cube(3));

julia> cones(PF, 2)
12-element PolyhedronOrConeIterator{Cone}:
 A polyhedral cone in ambient dimension 3
 A polyhedral cone in ambient dimension 3
 A polyhedral cone in ambient dimension 3
 A polyhedral cone in ambient dimension 3
 A polyhedral cone in ambient dimension 3
 A polyhedral cone in ambient dimension 3
 A polyhedral cone in ambient dimension 3
 A polyhedral cone in ambient dimension 3
 A polyhedral cone in ambient dimension 3
 A polyhedral cone in ambient dimension 3
 A polyhedral cone in ambient dimension 3
 A polyhedral cone in ambient dimension 3
```
"""
function cones(as::Type{T}, PF::PolyhedralFan, cone_dim::Int) where {T<:Cone}
    cone_dim  - length(lineality_space(PF)) < 1 && return nothing
    rcones = Polymake.fan.cones_of_dim(PF.pm_fan,cone_dim - length(lineality_space(PF)))
    return PolyhedronOrConeIterator{as}(PF.pm_fan.RAYS, rcones, PF.pm_fan.LINEALITY_SPACE)
end

cones(PF::PolyhedralFan, cone_dim::Int) = cones(Cone, PF, cone_dim)
=======
# function cones(as::Type{T}, PF::PolyhedralFan, cone_dim::Int) where {T}
#     rtype = AsTypeIdentitiesC(as)
#     if (cone_dim < 0)
#         return nothing
#     end
#     rcones = Polymake.fan.cones_of_dim(pm_object(PF),cone_dim-length(lineality_space(PF)))
#     return PolyhedronOrConeIterator{rtype}(pm_object(PF).RAYS,rcones, pm_object(PF).LINEALITY_SPACE)
# end
>>>>>>> 1a322dca

###############################################################################
###############################################################################
### Access properties
###############################################################################
###############################################################################

###############################################################################
## Scalar properties
###############################################################################

@doc Markdown.doc"""
    dim(PF::PolyhedralFan)

Return the dimension of `PF`.

# Examples
This fan in the plane contains a 2-dimensional cone and is thus 2-dimensional
itself.
```jldoctest
julia> PF = PolyhedralFan([1 0; 0 1; -1 -1], IncidenceMatrix([[1, 2], [3]]));

julia> dim(PF)
2
```
"""
dim(PF::PolyhedralFan) = pm_object(PF).FAN_DIM

@doc Markdown.doc"""
    nmaximal_cones(PF::PolyhedralFan)

Return the number of maximal cones of `PF`.

# Examples
The cones given in this construction are non-redundant. Thus there are two
maximal cones.
```jldoctest
julia> PF = PolyhedralFan([1 0; 0 1; -1 -1], IncidenceMatrix([[1, 2], [3]]));

julia> nmaximal_cones(PF)
2
```
"""
nmaximal_cones(PF::PolyhedralFan) = pm_object(PF).N_MAXIMAL_CONES

@doc Markdown.doc"""
    ambient_dim(PF::PolyhedralFan)

Return the ambient dimension `PF`, which is the dimension of the embedding
space.

This is equal to the dimension of the fan if and only if the fan is
full-dimensional.

# Examples
The normal fan of the 4-cube is embedded in the same ambient space.
```jldoctest
julia> ambient_dim(normal_fan(cube(4)))
4
```
"""
ambient_dim(PF::PolyhedralFan) = pm_object(PF).FAN_AMBIENT_DIM

@doc Markdown.doc"""
    nrays(PF::PolyhedralFan)

Return the number of rays of `PF`.

# Examples
The 3-cube has 8 vertices. Accordingly, its face fan has 8 rays.
```jldoctest
julia> nrays(face_fan(cube(3)))
8
```
"""
nrays(PF::PolyhedralFan) = pm_object(PF).N_RAYS


@doc Markdown.doc"""
    f_vector(PF::PolyhedralFan)

Compute the vector $(f₁,f₂,...,f_{dim(PF)-1})$` where $f_i$ is the number of
faces of $PF$ of dimension $i$.

# Examples
The f-vector of the normal fan of a polytope is the reverse of the f-vector of
the polytope.
```jldoctest
julia> c = cube(3)
A polyhedron in ambient dimension 3

julia> f_vector(c)
3-element Vector{Int64}:
  8
 12
  6

julia> nfc = normal_fan(c)
A polyhedral fan in ambient dimension 3

julia> f_vector(nfc)
3-element Vector{Polymake.Integer}:
  6
 12
  8
```
"""
function f_vector(PF::PolyhedralFan)
    pmf = pm_object(PF)
    ldim = pmf.LINEALITY_DIM
    return vcat(fill(0,ldim),pmf.F_VECTOR)
end


@doc Markdown.doc"""
    lineality_dim(PF::PolyhedralFan)

Return the dimension of the lineality space of the polyhedral fan `PF`, i.e.
the dimension of the largest linear subspace.

# Examples
The dimension of the lineality space is zero if and only if the fan is pointed.
```jldoctest
julia> C = convex_hull([0 0; 1 0])
A polyhedron in ambient dimension 2

julia> isfulldimensional(C)
false

julia> nf = normal_fan(C)
A polyhedral fan in ambient dimension 2

julia> ispointed(nf)
false

julia> lineality_dim(nf)
1
```
"""
lineality_dim(PF::PolyhedralFan) = pm_object(PF).LINEALITY_DIM

###############################################################################
## Points properties
###############################################################################

@doc Markdown.doc"""
    lineality_space(PF::PolyhedralFan)

Return a non-redundant matrix whose rows are generators of the lineality space
of `PF`.

# Examples
This fan consists of two cones, one containing all the points with $y ≤ 0$ and
one containing all the points with $y ≥ 0$. The fan's lineality is the common
lineality of these two cones, i.e. in $x$-direction.
```jldoctest
julia> PF = PolyhedralFan([1 0; 0 1; -1 0; 0 -1], IncidenceMatrix([[1, 2, 3], [3, 4, 1]]))
A polyhedral fan in ambient dimension 2

julia> lineality_space(PF)
1-element VectorIterator{RayVector{Polymake.Rational}}:
 [1, 0]
```
"""
lineality_space(PF::PolyhedralFan) = VectorIterator{RayVector{Polymake.Rational}}(pm_object(PF).LINEALITY_SPACE)

@doc Markdown.doc"""
    maximal_cones_as_incidence_matrix(PF::PolyhedralFan)

Return the maximal cones of `PF` as an incidence matrix.

The rows of the output correspond to the maximal cones and the columns
correspond to the rays.

# Examples
From this output we can read that the normal fan of the 2-dimensional cube
consists of four cones, generated by $\{ \pm e_1, \pm e_2 \}$, where $e_1$ and
$e_2$ are the two unit vectors. These cones correspond to the four quadrants.
```jldoctest
julia> PF = normal_fan(cube(2));

julia> rays(PF)
4-element VectorIterator{RayVector{Polymake.Rational}}:
 [1, 0]
 [-1, 0]
 [0, 1]
 [0, -1]

julia> maximal_cones_as_incidence_matrix(PF)
4×4 IncidenceMatrix
[1, 3]
[2, 3]
[1, 4]
[2, 4]
```
"""
function maximal_cones_as_incidence_matrix(PF::PolyhedralFan)
   IncidenceMatrix(pm_object(PF).MAXIMAL_CONES)
end

###############################################################################
## Boolean properties
###############################################################################
@doc Markdown.doc"""
    ispointed(PF::PolyhedralFan)

Determine whether `PF` is pointed, i.e. all its cones are pointed.

# Examples
The normal fan of a non-fulldimensional polytope is not pointed.
```jldoctest
julia> C = convex_hull([0 0; 1 0])
A polyhedron in ambient dimension 2

julia> isfulldimensional(C)
false

julia> nf = normal_fan(C)
A polyhedral fan in ambient dimension 2

julia> ispointed(nf)
false

julia> lineality_dim(nf)
1
```
"""
ispointed(PF::PolyhedralFan) = pm_object(PF).POINTED


@doc Markdown.doc"""
    issmooth(PF::PolyhedralFan)

Determine whether `PF` is smooth.

# Examples
Even though the cones of this fan cover the positive orthant together, one of
these und thus the whole fan is not smooth.
```jldoctest
julia> PF = PolyhedralFan([0 1; 2 1; 1 0], IncidenceMatrix([[1, 2], [2, 3]]));

julia> issmooth(PF)
false
```
"""
issmooth(PF::PolyhedralFan) = pm_object(PF).SMOOTH_FAN

@doc Markdown.doc"""
    isregular(PF::PolyhedralFan)

Determine whether `PF` is regular, i.e. the normal fan of a polytope.

# Examples
This fan is not complete and thus not regular.
```jldoctest
julia> PF = PolyhedralFan([1 0; 0 1; -1 -1], IncidenceMatrix([[1, 2], [3]]));

julia> isregular(PF)
false
```
"""
isregular(PF::PolyhedralFan) = pm_object(PF).REGULAR

@doc Markdown.doc"""
    iscomplete(PF::PolyhedralFan)

Determine whether `PF` is complete, i.e. its support, the set-theoretic union
of its cones, covers the whole space.

# Examples
Normal fans of polytopes are complete.
```jldoctest
julia> iscomplete(normal_fan(cube(3)))
true
```
"""
iscomplete(PF::PolyhedralFan) = pm_object(PF).COMPLETE


###############################################################################
## Primitive collections
###############################################################################

@doc Markdown.doc"""
    primitive_collections(PF::PolyhedralFan)

Computes the primitive collections of a polyhedral fan.

# Examples
```jldoctest
julia> primitive_collections(normal_fan(Oscar.simplex(3)))
1-element Vector{Vector{Int64}}:
 [1, 2, 3, 4]
```
"""
function primitive_collections(PF::PolyhedralFan)
    # collect data
    cones = [findall(x->x!=0, l) for l in eachrow(pm_fan(PF).MAXIMAL_CONES)]
    all_points = [i for i in 1 : pm_fan(PF).N_RAYS]
    d_max = maximum([length(i) for i in cones]) + 1
    # identify and return the primitive collections
    collections = Vector{Int}[]
    for d in 1:d_max
        checked  = Vector{Int}[]
        for cone in cones
            d <= length(cone) || continue
            for I_minus_j in Oscar.Hecke.subsets(cone, d)
                scanner = setdiff(all_points, I_minus_j)
                for j in scanner
                    I = vcat(I_minus_j, [j])
                    I in checked && continue
                    push!(checked, I)
                    # (1) I is contained in the primitive collections iff it is not contained in any cone
                    if !any(test_cone -> issubset(I, test_cone), cones)
                        # (2) I is generator of the primitive collections iff primitive_collections does not contain a "smaller" generator
                        if !any(prim -> issubset(prim, I), collections)
                            push!(collections, I) # add new generator
                        end
                    end
                end
            end
        end
    end
    # return the computed primitive collections
    return collections
end


###############################################################################
## Star subdivision
###############################################################################

@doc Markdown.doc"""
    starsubdivision(PF::PolyhedralFan, n::Int)

Computes the star subdivision of a polyhedral fan at its n-th maximal torus orbit.

# Examples
```jldoctest
julia> star = starsubdivision(normal_fan(simplex(3)), 1)
A polyhedral fan in ambient dimension 3

julia> rays(star)
5-element VectorIterator{RayVector{Polymake.Rational}}:
 [0, 1, 0]
 [0, 0, 1]
 [-1, -1, -1]
 [1, 0, 0]
 [1, 1, 1]

julia> maximal_cones_as_incidence_matrix(star)
6×5 IncidenceMatrix
[1, 2, 3]
[2, 3, 4]
[1, 3, 4]
[2, 4, 5]
[1, 2, 5]
[1, 4, 5]
```
"""
function starsubdivision(PF::PolyhedralFan, n::Int)
    # extract defining information on the fan
    maxcones = IncidenceMatrix(pm_object(PF).MAXIMAL_CONES)
    R = Polymake.common.primitive(pm_object(PF).RAYS)
    
    # check if n-th maximal cone does exist
    if length(maxcones) < n
        throw(ArgumentError("Cannot subdivide maximal cone $n as it does not exist!"))
    end
    nthmaxcone = Polymake.row(maxcones, n)
    
    # construct this cone and check if it is smooth
    cone = Polymake.fan.cone(pm_object(PF), n-1)
    if !cone.SMOOTH_CONE
        throw(ArgumentError("Cannot subdivide maximal cone " * string(n) * " as it is not smooth!"))
    end
    
    # compute new rays to be added from star subdivision
    newindex = size(R,1) + 1
    newray = sum([R[i,:] for i in nthmaxcone])
    
    # add this ray to form list of the new rays
    newrays = [R; transpose(newray)]
    
    # identify all maximal cones in the new fan
    d = Polymake.polytope.dim(cone)
    newmaxcones = [Vector{Int64}(Polymake.row(maxcones, i)) for i in 1:(Polymake.nrows(maxcones)) if i!= n]
    for subset in Oscar.Hecke.subsets(Vector{Int64}(nthmaxcone), d-1)
        tmp = Vector{Int64}(subset)
        append!(tmp, newindex)
        push!(newmaxcones, tmp)
    end
    newmaxcones = IncidenceMatrix(newmaxcones)
    
    # return the new fan
    return PolyhedralFan(newrays, newmaxcones)
    
end

###############################################################################
## Cartesian/Direct product
###############################################################################

@doc Markdown.doc"""
    *(PF1::PolyhedralFan, PF2::PolyhedralFan)

Computes the Cartesian/direct product of two polyhedral fans.

# Examples
```jldoctest
julia> normal_fan(Oscar.simplex(2))*normal_fan(Oscar.simplex(3))
A polyhedral fan in ambient dimension 5
```
"""
function Base.:*(PF1::PolyhedralFan, PF2::PolyhedralFan)
    return PolyhedralFan(Polymake.fan.product(pm_fan(PF1), pm_fan(PF2)))
end<|MERGE_RESOLUTION|>--- conflicted
+++ resolved
@@ -76,7 +76,6 @@
 end
 Base.length(iter::MaximalConeIterator) = nmaximal_cones(iter.PF)
 
-<<<<<<< HEAD
 @doc Markdown.doc"""
     cones(as::Type{T} = Cone, PF::PolyhedralFan, cone_dim::Int)
 
@@ -113,16 +112,6 @@
 end
 
 cones(PF::PolyhedralFan, cone_dim::Int) = cones(Cone, PF, cone_dim)
-=======
-# function cones(as::Type{T}, PF::PolyhedralFan, cone_dim::Int) where {T}
-#     rtype = AsTypeIdentitiesC(as)
-#     if (cone_dim < 0)
-#         return nothing
-#     end
-#     rcones = Polymake.fan.cones_of_dim(pm_object(PF),cone_dim-length(lineality_space(PF)))
-#     return PolyhedronOrConeIterator{rtype}(pm_object(PF).RAYS,rcones, pm_object(PF).LINEALITY_SPACE)
-# end
->>>>>>> 1a322dca
 
 ###############################################################################
 ###############################################################################
