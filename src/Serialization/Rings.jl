--- conflicted
+++ resolved
@@ -48,26 +48,9 @@
 ################################################################################
 #  Polynomial Rings
 
-<<<<<<< HEAD
 @registerSerializationType(PolyRing, true)
 @registerSerializationType(MPolyRing, true)
-=======
-@registerSerializationType(PolyRing)
-
-@registerSerializationType(MPolyRing)
-
-@registerSerializationType(UniversalPolyRing)
-
-@registerSerializationType(QQMPolyRing)
-@registerSerializationType(QQPolyRing)
-@registerSerializationType(ZZMPolyRing)
-@registerSerializationType(ZZPolyRing)
-@registerSerializationType(fqPolyRepMPolyRing)
-@registerSerializationType(fqPolyRepPolyRing)
-@registerSerializationType(fpPolyRing)
-@registerSerializationType(zzModMPolyRing)
-@registerSerializationType(zzModPolyRing)
->>>>>>> 5683b7e8
+@registerSerializationType(UniversalPolyRing, true)
 
 function save_internal(s::SerializerState, R::Union{UniversalPolyRing, MPolyRing, PolyRing})
     return Dict(
@@ -94,15 +77,7 @@
 end
 
 ################################################################################
-<<<<<<< HEAD
-# Multivariate Polynomials
-=======
 # Multivariate and Universal Polynomials
-@registerSerializationType(QQMPolyRingElem)
-@registerSerializationType(ZZMPolyRingElem)
-@registerSerializationType(fqPolyRepMPolyRingElem)
-@registerSerializationType(zzModMPolyRingElem)
->>>>>>> 5683b7e8
 @registerSerializationType(MPolyRingElem)
 @registerSerializationType(UniversalPolyRingElem)
 
@@ -144,12 +119,7 @@
 function load_internal_with_parent(s::DeserializerState,
                                    ::Type{<: Union{UniversalPolyRingElem, MPolyRingElem}},
                                    dict::Dict,
-<<<<<<< HEAD
-                                   parent_ring::MPolyRing)
-=======
                                    parent_ring::Union{UniversalPolyRing, MPolyRing})
-    # ensure backrefs in parent are loaded
->>>>>>> 5683b7e8
     coeff_ring = coefficient_ring(parent_ring)
     coeff_type = elem_type(coeff_ring)
     polynomial = MPolyBuildCtx(parent_ring)
